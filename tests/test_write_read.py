--- conflicted
+++ resolved
@@ -20,13 +20,11 @@
 
 @patch.dict('sys.modules', **{'precice': tests.MockedPrecice})
 class TestWriteandReadData(TestCase):
-<<<<<<< HEAD
-=======
+
     """
     Test suite to test read and write functionality of Adapter. Read and Write functionality is tested for both scalar
     and vector data.
     """
->>>>>>> 1d3258f7
     dummy_config = "tests/precice-adapter-config.json"
 
     mesh = UnitSquareMesh(10, 10)
@@ -40,13 +38,6 @@
     vector_V = VectorFunctionSpace(mesh, "P", 2)
     vector_function = interpolate(vector_expr, vector_V)
 
-<<<<<<< HEAD
-    def test_scalar_write(self):
-        """
-        Tests if the correct parameters are passed from the write() function of the adapter to the API function
-        write_block_scalar_data
-        :return:
-=======
     n_vertices = 11
     fake_id = 15
     vertices_x = [x_right for _ in range(n_vertices)]
@@ -55,45 +46,10 @@
     def test_scalar_write(self):
         """
         Test to check if Adapter function write() passes correct parameters to the API function write_block_scalar_data()
->>>>>>> 1d3258f7
         """
         from precice import Interface
         import fenicsadapter
 
-<<<<<<< HEAD
-        write_u = self.scalar_function
-        n_vertices = 11
-        fake_id = 15
-        vertices_x = [x_right for _ in range(n_vertices)]
-        vertices_y = np.linspace(y_bottom, y_top, n_vertices)
-
-        Interface.write_block_scalar_data = MagicMock()
-        Interface.get_dimensions = MagicMock(return_value=2)
-<<<<<<< HEAD
-=======
-        Interface.set_mesh_vertices = MagicMock(side_effect=dummy_set_mesh_vertices)
-        Interface.initialize = MagicMock()
-        Interface.initialize_data = MagicMock()
-        Interface.is_action_required = MagicMock(return_value=False)
-        Interface.mark_action_fulfilled = MagicMock()
-        Interface.is_time_window_complete = MagicMock()
-        Interface.advance = MagicMock()
->>>>>>> develop
-        Interface.get_mesh_id = MagicMock()
-        Interface.get_data_id = MagicMock(return_value=fake_id)
-
-        precice = fenicsadapter.Adapter(self.dummy_config)
-        precice._interface = Interface(None, None, None, None)
-        precice._coupling_mesh_vertices = np.stack([vertices_x, vertices_y], axis=1)
-        precice._write_data_id = fake_id
-        precice._vertex_ids = np.arange(n_vertices)
-
-        precice.write(write_u)
-
-        expected_data_id = fake_id
-        expected_values = np.array([self.scalar_expr(x_right, y) for y in vertices_y])
-        expected_ids = np.arange(n_vertices)
-=======
         Interface.write_block_scalar_data = MagicMock()
         Interface.get_dimensions = MagicMock(return_value=2)
         Interface.get_mesh_id = MagicMock()
@@ -106,7 +62,6 @@
         precice._vertex_ids = np.arange(self.n_vertices)
 
         precice.write_data(self.scalar_function)
->>>>>>> 1d3258f7
 
         expected_data_id = self.fake_id
         expected_values = np.array([self.scalar_expr(x_right, y) for y in self.vertices_y])
@@ -121,60 +76,12 @@
 
     def test_vector_write(self):
         """
-<<<<<<< HEAD
-        Tests if correct parameters are passed from the write() function of the adapter to the API function
-        write_block_vector_data
-        :return:
-=======
         Test to check if Adapter function write() passes correct parameters to the API function write_block_vector_data()
->>>>>>> 1d3258f7
         """
         from precice import Interface
         import fenicsadapter
 
         Interface.write_block_vector_data = MagicMock()
-<<<<<<< HEAD
-<<<<<<< HEAD
-=======
-        Interface.read_block_scalar_data = MagicMock()
-        Interface.get_dimensions = MagicMock(return_value=2)
-        Interface.set_mesh_vertices = MagicMock(side_effect=dummy_set_mesh_vertices)
-        Interface.initialize = MagicMock()
-        Interface.initialize_data = MagicMock()
-        Interface.is_action_required = MagicMock(return_value=False)
-        Interface.mark_action_fulfilled = MagicMock()
-        Interface.is_time_window_complete = MagicMock()
-        Interface.advance = MagicMock()
-        Interface.get_mesh_id = MagicMock()
-        Interface.get_data_id = MagicMock(return_value=15)
-        Interface.is_read_data_available = MagicMock(return_value=False)
-        Interface.set_mesh_edge = MagicMock()
->>>>>>> develop
-
-        write_u = self.vector_function
-        n_vertices = 11
-        fake_id = 15
-        vertices_x = [x_right for _ in range(n_vertices)]
-        vertices_y = np.linspace(y_bottom, y_top, n_vertices)
-        dimensions = 2
-
-        Interface.write_block_scalar_data = MagicMock()
-        Interface.get_dimensions = MagicMock(return_value=2)
-        Interface.get_mesh_id = MagicMock()
-        Interface.get_data_id = MagicMock(return_value=fake_id)
-
-        precice = fenicsadapter.Adapter(self.dummy_config)
-        precice._interface = Interface(None, None, None, None)
-        precice._coupling_mesh_vertices = np.stack([vertices_x, vertices_y], axis=1)
-        precice._write_data_id = fake_id
-        precice._vertex_ids = np.arange(n_vertices)
-        precice._fenics_dimensions = dimensions
-        precice._dimensions = dimensions
-
-        precice.write(write_u)
-
-        expected_data_id = fake_id
-=======
         Interface.get_dimensions = MagicMock(return_value=self.dimension)
         Interface.get_mesh_id = MagicMock()
         Interface.get_data_id = MagicMock(return_value=self.fake_id)
@@ -189,7 +96,6 @@
         precice.write_data(self.vector_function)
 
         expected_data_id = self.fake_id
->>>>>>> 1d3258f7
         expected_values_x = np.array([self.vector_expr(x_right, y)[0] for y in np.linspace(y_bottom, y_top, 11)])
         expected_values_y = np.array([self.vector_expr(x_right, y)[1] for y in np.linspace(y_bottom, y_top, 11)])
         expected_values = np.stack([expected_values_x, expected_values_y], axis=1)
@@ -203,61 +109,14 @@
                 np.testing.assert_almost_equal(arg, expected_arg)
 
     def test_scalar_read(self):
-<<<<<<< HEAD
-=======
         """
         Test to check if Adapter function read() passes correct parameters to the API function read_block_scalar_data()
         Test to check if data return by API function read_block_scalar_data() is also returned by Adapter function read()
         """
->>>>>>> 1d3258f7
         from precice import Interface
         import fenicsadapter
         from fenicsadapter.adapter_core import FunctionType
 
-<<<<<<< HEAD
-        read_function = self.scalar_function
-        n_vertices = 11
-        fake_id = 15
-        vertices_x = [x_right for _ in range(n_vertices)]
-        vertices_y = np.linspace(y_bottom, y_top, n_vertices)
-
-        def return_dummy_data(data_id, value_indices):
-            read_data = np.arange(len(value_indices))
-            return read_data
-
-        def dummy_set_mesh_vertices(mesh_id, positions):
-            vertex_ids = np.arange(len(positions))
-            return vertex_ids
-
-<<<<<<< HEAD
-        Interface.read_block_scalar_data = MagicMock()
-        Interface.get_dimensions = MagicMock(return_value=2)
-=======
-        Interface.configure = MagicMock()
-        Interface.write_block_vector_data = MagicMock()
-        Interface.read_block_scalar_data = MagicMock(side_effect=return_dummy_data)
-        Interface.get_dimensions = MagicMock(return_value=self.dimension)
-        Interface.set_mesh_vertices = MagicMock(side_effect=dummy_set_mesh_vertices)
-        Interface.initialize = MagicMock()
-        Interface.initialize_data = MagicMock()
-        Interface.is_action_required = MagicMock(return_value=False)
-        Interface.mark_action_fulfilled = MagicMock()
-        Interface.is_time_window_complete = MagicMock()
-        Interface.advance = MagicMock()
->>>>>>> develop
-        Interface.get_mesh_id = MagicMock()
-        Interface.get_data_id = MagicMock(return_value=fake_id)
-
-        precice = fenicsadapter.Adapter(self.dummy_config)
-        precice._interface = Interface(None, None, None, None)
-        precice._coupling_mesh_vertices = np.stack([vertices_x, vertices_y], axis=1)
-        precice._read_function_type = MagicMock()
-        precice._read_data_id = fake_id
-        precice._vertex_ids = np.arange(n_vertices)
-        precice._create_coupling_function = MagicMock(return_value=self.scalar_function)
-
-        coupling_function = precice.read()
-=======
         def return_dummy_data(n_points):
             data = np.arange(n_points)
             return data
@@ -274,7 +133,6 @@
         precice._coupling_mesh_vertices = np.stack([self.vertices_x, self.vertices_y], axis=1)
         precice._read_data_id = self.fake_id
         precice._vertex_ids = np.arange(self.n_vertices)
->>>>>>> 1d3258f7
 
         read_data = precice.read_data()
 
@@ -288,11 +146,6 @@
             elif type(arg) is np.ndarray:
                 np.testing.assert_allclose(arg, expected_arg)
 
-<<<<<<< HEAD
-        assert(coupling_function == self.scalar_function)
-
-    def test_read_vector_data(self):
-=======
         np.testing.assert_almost_equal(read_data, return_dummy_data(self.n_vertices))
 
     def test_vector_read(self):
@@ -300,7 +153,6 @@
         Test to check if Adapter function read() passes correct parameters to the API function read_block_vector_data()
         Test to check if data return by API function read_block_vector_data() is also returned by Adapter function read()
         """
->>>>>>> 1d3258f7
         from precice import Interface
         import fenicsadapter
         from fenicsadapter.adapter_core import FunctionType
@@ -315,18 +167,12 @@
         Interface.get_data_id = MagicMock(return_value=self.fake_id)
 
         precice = fenicsadapter.Adapter(self.dummy_config)
-<<<<<<< HEAD
-        precice._coupling_bc_expression = MagicMock()
-        precice.initialize(RightBoundary(), self.mesh, read_u, write_u, u_init)
-        precice.advance(0)
-=======
         precice._interface = Interface(None, None, None, None)
         precice._read_function_type = FunctionType.VECTOR
         precice._coupling_mesh_vertices = np.stack([self.vertices_x, self.vertices_y], axis=1)
         precice._read_data_id = self.fake_id
         precice._vertex_ids = np.arange(self.n_vertices)
         precice._fenics_dimensions = self.dimension
->>>>>>> 1d3258f7
 
         read_data = precice.read_data()
 
