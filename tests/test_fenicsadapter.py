--- conflicted
+++ resolved
@@ -76,10 +76,8 @@
         precice._coupling_bc_expression = MagicMock()
         precice._coupling_bc_expression.update_boundary_data = MagicMock()
         # initialize checkpointing manually
-<<<<<<< HEAD
-        precice._t_cp = self.t_cp_mocked
-        precice._u_cp = self.u_cp_mocked
-        precice._n_cp = self.n_cp_mocked
+        mocked_state = SolverState(self.u_cp_mocked, self.t_cp_mocked, self.n_cp_mocked)
+        precice._checkpoint.write(mocked_state)
         precice._precice_tau = 1
         precice._n_vertices = self.n_vertices
         precice._vertex_ids = self.vertex_ids
@@ -92,10 +90,6 @@
 
         if type(precice._interface) is WaveformBindings:
             precice._interface.initialize_waveforms(self.mesh_id, self.n_vertices, self.vertex_ids, self.write_data_name, self.read_data_name)
-=======
-        mocked_state = SolverState(self.u_cp_mocked, self.t_cp_mocked, self.n_cp_mocked)
-        precice._checkpoint.write(mocked_state)
->>>>>>> 73bf5a07
 
     def test_advance_success(self):
         """
@@ -199,17 +193,12 @@
         Interface.is_action_required = MagicMock(side_effect=is_action_required_behavior)
         Interface.configure = MagicMock()
         Interface.get_dimensions = MagicMock()
-<<<<<<< HEAD
         Interface.get_mesh_id = MagicMock(return_value=self.mesh_id)
         Interface.get_data_id = MagicMock(return_value=self.data_id)
-        Interface.write_block_scalar_data = MagicMock()
-        Interface.read_block_scalar_data = MagicMock()
-=======
-        Interface.get_mesh_id = MagicMock()
-        Interface.get_data_id = MagicMock()
+        Interface.write_block_scalar_data = MagicMock()  # todo: if we use the check is_write_data_required from below, this line can be removed
+        Interface.read_block_scalar_data = MagicMock()  # todo: if we use the check is_read_data_available from below, this line can be removed
         Interface.is_read_data_available = MagicMock(return_value=False)  # inside subcycling we do not write or read data
         Interface.is_write_data_required = MagicMock(return_value=False)
->>>>>>> 73bf5a07
         Interface.advance = MagicMock(return_value=self.dt)
         Interface.fulfilled_action = MagicMock()
 
