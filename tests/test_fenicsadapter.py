# comments on test layout: https://docs.pytest.org/en/latest/goodpractices.html
# run with python -m unittest tests.test_fenicsadapter

from unittest.mock import MagicMock, patch
from unittest import TestCase
import warnings
import tests.MockedPrecice

fake_dolfin = MagicMock()

class MockedArray:
    """
    mock of dolfin.Function
    """
    def __init__(self):
        self.value = MagicMock()

    def assign(self, new_value):
        """
        mock of dolfin.Function.assign
        :param new_value:
        :return:
        """
        self.value = new_value.value

    def copy(self):
        returned_array = MockedArray()
        returned_array.value = self.value
        return returned_array

    def value_rank(self):
        return 0


@patch.dict('sys.modules', **{'dolfin': fake_dolfin, 'precice': tests.MockedPrecice})
class TestCheckpointing(TestCase):
    """
    Test suite to check whether checkpointing is done correctly, if the advance function is called. We use the mock
    pattern, for mocking the desired state of precice.
    """

    dt = 1  # timestep size
    n = 0  # current iteration count
    t = 0  # current time
    u_n_mocked = MockedArray()  # result at the beginning of the timestep
    u_np1_mocked = MockedArray()  # newly computed result
    write_function_mocked = MockedArray()
    u_cp_mocked = MockedArray()  # value of the checkpoint
    t_cp_mocked = t  # time for the checkpoint
    n_cp_mocked = n  # iteration count for the checkpoint
    dummy_config = "tests/precice-adapter-config.json"
    # todo if we support multirate, we should use the lines below for checkpointing
    # for the general case the checkpoint u_cp (and t_cp and n_cp) can differ from u_n and u_np1
    # t_cp_mocked = MagicMock()  # time for the checkpoint
    # n_cp_mocked = nMagicMock()  # iteration count for the checkpoint

<<<<<<< HEAD
    def test_checkpoint_mechanism(self):
=======
    def setUp(self):
        warnings.simplefilter('ignore', category=ImportWarning)

    def mock_the_adapter(self, precice):
        from fenicsadapter.fenicsadapter import FunctionType, SolverState
        """
        We partially mock the fenicsadapter, since proper configuration and initialization of the adapter is not
        necessary to test checkpointing.
        :param precice: the fenicsadapter
        """
        # define functions that are called by advance, but not necessary for the test
        precice._extract_coupling_boundary_coordinates = MagicMock(return_value=(None, None))
        precice._convert_fenics_to_precice = MagicMock()
        precice._coupling_bc_expression = MagicMock()
        precice._coupling_bc_expression.update_boundary_data = MagicMock()
        # initialize checkpointing manually
        mocked_state = SolverState(self.u_cp_mocked, self.t_cp_mocked, self.n_cp_mocked)
        precice._checkpoint.write(mocked_state)
        precice._write_function_type = FunctionType.SCALAR
        precice._read_function_type = FunctionType.SCALAR

    def test_advance_success(self):
        """
        Test correct checkpointing, if advance succeeded
        """
        import fenicsadapter
        from precice import Interface, action_read_iteration_checkpoint, \
            action_write_iteration_checkpoint

        def is_action_required_behavior(py_action):
            if py_action == action_read_iteration_checkpoint():
                return False
            elif py_action == action_write_iteration_checkpoint():
                return True

        Interface.is_action_required = MagicMock(side_effect=is_action_required_behavior)
        Interface.configure = MagicMock()
        Interface.get_dimensions = MagicMock()
        Interface.get_mesh_id = MagicMock()
        Interface.get_data_id = MagicMock()
        Interface.write_block_scalar_data = MagicMock()
        Interface.read_block_scalar_data = MagicMock()
        Interface.is_time_window_complete = MagicMock(return_value=True)
        Interface.advance = MagicMock(return_value=self.dt)
        Interface.mark_action_fulfilled = MagicMock()

        precice = fenicsadapter.Adapter(self.dummy_config)
        self.mock_the_adapter(precice)

        value_u_np1 = self.u_np1_mocked.value

        precice_step_complete = True
        # time and iteration count should be increased by a successful call of advance
        desired_output = (self.t + self.dt, self.n + 1, precice_step_complete, self.dt)
        self.assertEqual(precice.advance(None, self.u_np1_mocked, self.u_n_mocked, self.t, self.dt, self.n),
                         desired_output)

        # we expect that self.u_n_mocked.value has been updated to self.u_np1_mocked.value
        self.assertEqual(self.u_n_mocked.value, self.u_np1_mocked.value)

        # we expect that the value of the checkpoint has been updated to value_u_np1
        self.assertEqual(precice._checkpoint.get_state().u.value, value_u_np1)

    def test_advance_rollback(self):
>>>>>>> 81ed4f9f
        """
        Test correct checkpoint storing
        """
        import fenicsadapter
        from precice import Interface, action_write_iteration_checkpoint

        def is_action_required_behavior(py_action):
            if py_action == action_write_iteration_checkpoint():
                return True
<<<<<<< HEAD
            else:
=======
            elif py_action == action_write_iteration_checkpoint():
                return False

        Interface.is_action_required = MagicMock(side_effect=is_action_required_behavior)
        Interface.configure = MagicMock()
        Interface.get_dimensions = MagicMock()
        Interface.get_mesh_id = MagicMock()
        Interface.get_data_id = MagicMock()
        Interface.write_block_scalar_data = MagicMock()
        Interface.read_block_scalar_data = MagicMock()
        Interface.is_time_window_complete = MagicMock(return_value=False)
        Interface.advance = MagicMock(return_value=self.dt)
        Interface.mark_action_fulfilled = MagicMock()

        precice = fenicsadapter.Adapter(self.dummy_config)
        self.mock_the_adapter(precice)

        precice_step_complete = False
        # time and iteration count should be rolled back by a not successful call of advance
        desired_output = (self.t_cp_mocked, self.n_cp_mocked, precice_step_complete, self.dt)
        self.assertEqual(precice.advance(None, self.u_np1_mocked, self.u_n_mocked, self.t, self.dt, self.n),
                         desired_output)

        # we expect that self.u_n_mocked.value has been rolled back to self.u_cp_mocked.value
        self.assertEqual(self.u_n_mocked.value, self.u_cp_mocked.value)

        # we expect that precice._checkpoint.get_state().u has not been updated
        self.assertEqual(precice._checkpoint.get_state().u.value, self.u_cp_mocked.value)

    def test_advance_continue(self):
        """
        Test correct checkpointing, if advance did succeed, but we do not write a checkpoint (for example, if we do subcycling)
        :param fake_PySolverInterface_PySolverInterface: mock instance of PySolverInterface.PySolverInterface
        """
        import fenicsadapter
        from precice import Interface, action_read_iteration_checkpoint, \
            action_write_iteration_checkpoint

        def is_action_required_behavior(py_action):
            if py_action == action_read_iteration_checkpoint():
                return False
            elif py_action == action_write_iteration_checkpoint():
>>>>>>> 81ed4f9f
                return False

        Interface.initialize = MagicMock(return_value=self.dt)
        Interface.is_action_required = MagicMock(side_effect=is_action_required_behavior)
        Interface.get_dimensions = MagicMock()
        Interface.get_mesh_id = MagicMock()
        Interface.get_data_id = MagicMock()
<<<<<<< HEAD
        Interface.mark_action_fulfilled = MagicMock()
        Interface.is_time_window_complete = MagicMock(return_value=True)
        Interface.advance = MagicMock()
=======
        Interface.is_time_window_complete = MagicMock(return_value=False)
        Interface.write_block_scalar_data = MagicMock()
        Interface.read_block_scalar_data = MagicMock()
        Interface.advance = MagicMock(return_value=self.dt)
        Interface.mark_action_fulfilled = MagicMock()

>>>>>>> 81ed4f9f
        precice = fenicsadapter.Adapter(self.dummy_config)

        precice.store_checkpoint(self.u_n_mocked, self.t, self.n)

        # Replicating valid control work flow
        precice.advance(self.dt)
        Interface.is_time_window_complete = MagicMock(return_value=False)

        # Check if the checkpoint is stored correctly in the adapter
        self.assertEqual(precice.retrieve_checkpoint() == self.u_n_mocked, self.t, self.n)


@patch.dict('sys.modules', **{'dolfin': fake_dolfin, 'precice': tests.MockedPrecice})
class TestIsCouplingOngoing(TestCase):

    dummy_config = "tests/precice-adapter-config.json"

    def test_isCouplingOngoing(self):
        """
        A unit test to check if the isCouplingOngoing boolean is correctly communicated to the Interface
        :return:
        """
        import fenicsadapter
        from precice import Interface

        Interface.is_coupling_ongoing = MagicMock(return_value=True)
        Interface.get_dimensions = MagicMock(return_value=2)
        Interface.get_mesh_id = MagicMock()
        Interface.get_data_id = MagicMock()

        precice = fenicsadapter.Adapter(self.dummy_config)

        self.assertEqual(precice.is_coupling_ongoing(), True)<|MERGE_RESOLUTION|>--- conflicted
+++ resolved
@@ -8,10 +8,12 @@
 
 fake_dolfin = MagicMock()
 
+
 class MockedArray:
     """
     mock of dolfin.Function
     """
+
     def __init__(self):
         self.value = MagicMock()
 
@@ -49,79 +51,13 @@
     t_cp_mocked = t  # time for the checkpoint
     n_cp_mocked = n  # iteration count for the checkpoint
     dummy_config = "tests/precice-adapter-config.json"
+
     # todo if we support multirate, we should use the lines below for checkpointing
     # for the general case the checkpoint u_cp (and t_cp and n_cp) can differ from u_n and u_np1
     # t_cp_mocked = MagicMock()  # time for the checkpoint
     # n_cp_mocked = nMagicMock()  # iteration count for the checkpoint
 
-<<<<<<< HEAD
     def test_checkpoint_mechanism(self):
-=======
-    def setUp(self):
-        warnings.simplefilter('ignore', category=ImportWarning)
-
-    def mock_the_adapter(self, precice):
-        from fenicsadapter.fenicsadapter import FunctionType, SolverState
-        """
-        We partially mock the fenicsadapter, since proper configuration and initialization of the adapter is not
-        necessary to test checkpointing.
-        :param precice: the fenicsadapter
-        """
-        # define functions that are called by advance, but not necessary for the test
-        precice._extract_coupling_boundary_coordinates = MagicMock(return_value=(None, None))
-        precice._convert_fenics_to_precice = MagicMock()
-        precice._coupling_bc_expression = MagicMock()
-        precice._coupling_bc_expression.update_boundary_data = MagicMock()
-        # initialize checkpointing manually
-        mocked_state = SolverState(self.u_cp_mocked, self.t_cp_mocked, self.n_cp_mocked)
-        precice._checkpoint.write(mocked_state)
-        precice._write_function_type = FunctionType.SCALAR
-        precice._read_function_type = FunctionType.SCALAR
-
-    def test_advance_success(self):
-        """
-        Test correct checkpointing, if advance succeeded
-        """
-        import fenicsadapter
-        from precice import Interface, action_read_iteration_checkpoint, \
-            action_write_iteration_checkpoint
-
-        def is_action_required_behavior(py_action):
-            if py_action == action_read_iteration_checkpoint():
-                return False
-            elif py_action == action_write_iteration_checkpoint():
-                return True
-
-        Interface.is_action_required = MagicMock(side_effect=is_action_required_behavior)
-        Interface.configure = MagicMock()
-        Interface.get_dimensions = MagicMock()
-        Interface.get_mesh_id = MagicMock()
-        Interface.get_data_id = MagicMock()
-        Interface.write_block_scalar_data = MagicMock()
-        Interface.read_block_scalar_data = MagicMock()
-        Interface.is_time_window_complete = MagicMock(return_value=True)
-        Interface.advance = MagicMock(return_value=self.dt)
-        Interface.mark_action_fulfilled = MagicMock()
-
-        precice = fenicsadapter.Adapter(self.dummy_config)
-        self.mock_the_adapter(precice)
-
-        value_u_np1 = self.u_np1_mocked.value
-
-        precice_step_complete = True
-        # time and iteration count should be increased by a successful call of advance
-        desired_output = (self.t + self.dt, self.n + 1, precice_step_complete, self.dt)
-        self.assertEqual(precice.advance(None, self.u_np1_mocked, self.u_n_mocked, self.t, self.dt, self.n),
-                         desired_output)
-
-        # we expect that self.u_n_mocked.value has been updated to self.u_np1_mocked.value
-        self.assertEqual(self.u_n_mocked.value, self.u_np1_mocked.value)
-
-        # we expect that the value of the checkpoint has been updated to value_u_np1
-        self.assertEqual(precice._checkpoint.get_state().u.value, value_u_np1)
-
-    def test_advance_rollback(self):
->>>>>>> 81ed4f9f
         """
         Test correct checkpoint storing
         """
@@ -131,52 +67,7 @@
         def is_action_required_behavior(py_action):
             if py_action == action_write_iteration_checkpoint():
                 return True
-<<<<<<< HEAD
             else:
-=======
-            elif py_action == action_write_iteration_checkpoint():
-                return False
-
-        Interface.is_action_required = MagicMock(side_effect=is_action_required_behavior)
-        Interface.configure = MagicMock()
-        Interface.get_dimensions = MagicMock()
-        Interface.get_mesh_id = MagicMock()
-        Interface.get_data_id = MagicMock()
-        Interface.write_block_scalar_data = MagicMock()
-        Interface.read_block_scalar_data = MagicMock()
-        Interface.is_time_window_complete = MagicMock(return_value=False)
-        Interface.advance = MagicMock(return_value=self.dt)
-        Interface.mark_action_fulfilled = MagicMock()
-
-        precice = fenicsadapter.Adapter(self.dummy_config)
-        self.mock_the_adapter(precice)
-
-        precice_step_complete = False
-        # time and iteration count should be rolled back by a not successful call of advance
-        desired_output = (self.t_cp_mocked, self.n_cp_mocked, precice_step_complete, self.dt)
-        self.assertEqual(precice.advance(None, self.u_np1_mocked, self.u_n_mocked, self.t, self.dt, self.n),
-                         desired_output)
-
-        # we expect that self.u_n_mocked.value has been rolled back to self.u_cp_mocked.value
-        self.assertEqual(self.u_n_mocked.value, self.u_cp_mocked.value)
-
-        # we expect that precice._checkpoint.get_state().u has not been updated
-        self.assertEqual(precice._checkpoint.get_state().u.value, self.u_cp_mocked.value)
-
-    def test_advance_continue(self):
-        """
-        Test correct checkpointing, if advance did succeed, but we do not write a checkpoint (for example, if we do subcycling)
-        :param fake_PySolverInterface_PySolverInterface: mock instance of PySolverInterface.PySolverInterface
-        """
-        import fenicsadapter
-        from precice import Interface, action_read_iteration_checkpoint, \
-            action_write_iteration_checkpoint
-
-        def is_action_required_behavior(py_action):
-            if py_action == action_read_iteration_checkpoint():
-                return False
-            elif py_action == action_write_iteration_checkpoint():
->>>>>>> 81ed4f9f
                 return False
 
         Interface.initialize = MagicMock(return_value=self.dt)
@@ -184,18 +75,10 @@
         Interface.get_dimensions = MagicMock()
         Interface.get_mesh_id = MagicMock()
         Interface.get_data_id = MagicMock()
-<<<<<<< HEAD
         Interface.mark_action_fulfilled = MagicMock()
         Interface.is_time_window_complete = MagicMock(return_value=True)
         Interface.advance = MagicMock()
-=======
-        Interface.is_time_window_complete = MagicMock(return_value=False)
-        Interface.write_block_scalar_data = MagicMock()
-        Interface.read_block_scalar_data = MagicMock()
-        Interface.advance = MagicMock(return_value=self.dt)
-        Interface.mark_action_fulfilled = MagicMock()
 
->>>>>>> 81ed4f9f
         precice = fenicsadapter.Adapter(self.dummy_config)
 
         precice.store_checkpoint(self.u_n_mocked, self.t, self.n)
@@ -210,7 +93,6 @@
 
 @patch.dict('sys.modules', **{'dolfin': fake_dolfin, 'precice': tests.MockedPrecice})
 class TestIsCouplingOngoing(TestCase):
-
     dummy_config = "tests/precice-adapter-config.json"
 
     def test_isCouplingOngoing(self):
