--- conflicted
+++ resolved
@@ -57,223 +57,6 @@
             filtered_point_sources[point] = point_sources[point]
 
     return filtered_point_sources
-
-
-<<<<<<< HEAD
-class CustomExpression(UserExpression):
-    """Creates functional representation (for FEniCS) of nodal data
-    provided by preCICE.
-    """
-
-    def set_boundary_data(self, vals, coords_x, coords_y=None, coords_z=None):
-        """ initialize data stored by expression.
-
-        :param vals: data values on nodes
-        :param coords_x: x coordinates of nodes
-        :param coords_y: y coordinates of nodes
-        :param coords_z: z coordinates of nodes
-        """
-
-        self.update_boundary_data(vals, coords_x, coords_y, coords_z)
-
-    def update_boundary_data(self, vals, coords_x, coords_y=None, coords_z=None):
-        """ update the data stored by expression.
-
-        :param vals: data values on nodes
-        :param coords_x: x coordinates of nodes
-        :param coords_y: y coordinates of nodes
-        :param coords_z: z coordinates of nodes
-        """
-
-        self._coords_x = coords_x
-        self._dimension = 3
-        if coords_y is None:
-            self._dimension -= 1
-            coords_y = np.zeros(self._coords_x.shape)
-        self._coords_y = coords_y
-        if coords_z is None:
-            self._dimension -= 1
-            coords_z = np.zeros(self._coords_x.shape)
-
-        self._coords_y = coords_y
-        self._coords_z = coords_z
-        self._vals = vals
-
-        self._f = self.create_interpolant()
-
-        if self.is_scalar_valued():
-            assert (self._vals.shape == self._coords_x.shape)
-        elif self.is_vector_valued():
-            assert (self._vals.shape[0] == self._coords_x.shape[0])
-
-    def interpolate(self, x):
-        # TODO: the correct way to deal with this would be using an abstract class. Since this is technically more complex and the current implementation is a workaround anyway, we do not use the proper solution, but this hack.
-        """ Interpolates at x. Uses buffered interpolant self._f.
-
-        :return: returns a list containing the interpolated values. If scalar function is interpolated this list has a
-        single element. If a vector function is interpolated the list has self._dimensions elements.
-        """
-        raise Exception("Please use one of the classes derived from this class, that implements an actual strategy for"
-                        "interpolation.")
-
-    def create_interpolant(self, x):
-        # TODO: the correct way to deal with this would be using an abstract class. Since this is technically more complex and the current implementation is a workaround anyway, we do not use the proper solution, but this hack.
-        """ Creates interpolant from boundary data that has been provided before.
-
-        :return: returns interpolant as list. If scalar function is interpolated this list has a single element. If a
-        vector function is interpolated the list has self._dimensions elements.
-        """
-        raise Exception("Please use one of the classes derived from this class, that implements an actual strategy for"
-                        "interpolation.")
-
-    def eval(self, value, x):
-        """ Evaluates expression at x using self.interpolate(x) and stores result to value.
-
-        :param x: coordinate where expression has to be evaluated
-        :param value: buffer where result has to be returned to
-        """
-        return_value = self.interpolate(x)
-        for i in range(self._vals.ndim):
-            value[i] = return_value[i]
-
-    def is_scalar_valued(self):
-        """ Determines if function being interpolated is scalar-valued based on dimension of provided vector self._vals.
-
-        :return: whether function is scalar valued
-        """
-        if self._is_empty:
-            return False
-
-        if self._vals.ndim == 1:
-            return True
-        elif self._vals.ndim > 1:
-            return False
-        else:
-            raise Exception("Dimension of the function is 0 or negative!")
-
-    def is_vector_valued(self):
-        """ Determines if function being interpolated is vector-valued based on dimension of provided vector self._vals.
-
-        :return: whether function is scalar valued
-        """
-        if self._is_empty:
-            return False
-
-        if self._vals.ndim > 1:
-            return True
-        elif self._vals.ndim == 1:
-            return False
-        else:
-            raise Exception("Dimension of the function is 0 or negative!")
-
-
-class GeneralInterpolationExpression(CustomExpression):
-    """Uses RBF interpolation for implementation of CustomExpression.interpolate. Allows for arbitrary coupling
-    interfaces, but has limited accuracy.
-    """
-
-    def create_interpolant(self):
-        interpolant = []
-        if self._dimension == 1:
-            assert (
-                self.is_scalar_valued())  # for 1D only R->R mapping is allowed by preCICE, no need to implement Vector case
-            interpolant.append(Rbf(self._coords_x, self._vals.flatten()))
-        elif self._dimension == 2:
-            if self.is_scalar_valued():  # check if scalar or vector-valued
-                interpolant.append(Rbf(self._coords_x, self._coords_y, self._vals.flatten()))
-            elif self.is_vector_valued():
-                interpolant.append(Rbf(self._coords_x, self._coords_y,
-                                       self._vals[:, 0].flatten()))  # extract dim_no element of each vector
-                interpolant.append(Rbf(self._coords_x, self._coords_y,
-                                       self._vals[:, 1].flatten()))  # extract dim_no element of each vector
-            else:
-                raise Exception("Problem dimension and data dimension not matching.")
-        elif self._dimension == 3:
-            logger.warning("RBF Interpolation for 3D Simulations has not been properly tested!")
-            if self.is_scalar_valued():
-                interpolant.append(Rbf(self._coords_x, self._coords_y, self._coords_z, self._vals.flatten()))
-            elif self.is_vector_valued():
-                interpolant.append(Rbf(self._coords_x, self._coords_y, self._coords_z, self._vals[:, 0].flatten()))
-                interpolant.append(Rbf(self._coords_x, self._coords_y, self._coords_z, self._vals[:, 1].flatten()))
-                interpolant.append(Rbf(self._coords_x, self._coords_y, self._coords_z, self._vals[:, 2].flatten()))
-            else:
-                raise Exception("Problem dimension and data dimension not matching.")
-        else:
-            raise Exception("Dimension of the function invalid/not supported.")
-
-        return interpolant
-
-    def interpolate(self, x):
-        assert ((self.is_scalar_valued() and self._vals.ndim == 1) or
-                (self.is_vector_valued() and self._vals.ndim == self._dimension))
-
-        return_value = self._vals.ndim * [None]
-
-        if self._dimension == 1:
-            for i in range(self._vals.ndim):
-                return_value[i] = self._f[i](x[0])
-        if self._dimension == 2:
-            for i in range(self._vals.ndim):
-                return_value[i] = self._f[i](x[0], x[1])
-        if self._dimension == 3:
-            for i in range(self._vals.ndim):
-                return_value[i] = self._f[i](x[0], x[1], x[2])
-        return return_value
-
-
-class ExactInterpolationExpression(CustomExpression):
-    """Uses cubic spline interpolation for implementation of CustomExpression.interpolate. Only allows interpolation on
-    coupling that are parallel to the y axis, and if the coordinates in self._coords_y are ordered such that the nodes
-    on the coupling mesh are traversed w.r.t their connectivity.
-    However, this method allows to exactly recover the solution at the coupling interface, if it is a polynomial of
-    order 3 or lower.
-    See also https://github.com/precice/fenics-adapter/milestone/1
-    """
-
-    def create_interpolant(self):
-        interpolant = []
-        if self._dimension == 2:
-            if self.is_scalar_valued():  # check if scalar or vector-valued
-                interpolant.append(
-                    interp1d(self._coords_y, self._vals, bounds_error=False, fill_value="extrapolate", kind="cubic"))
-            elif self.is_vector_valued():
-                interpolant.append(
-                    interp1d(self._coords_y, self._vals[:, 0].flatten(), bounds_error=False, fill_value="extrapolate",
-                             kind="cubic"))
-                interpolant.append(
-                    interp1d(self._coords_y, self._vals[:, 1].flatten(), bounds_error=False, fill_value="extrapolate",
-                             kind="cubic"))
-            else:
-                raise Exception("Problem dimension and data dimension not matching.")
-        else:
-            raise Exception("Dimension of the function is invalid/not supported.")
-
-        return interpolant
-
-    def interpolate(self, x):
-        assert ((self.is_scalar_valued() and self._vals.ndim == 1) or
-                (self.is_vector_valued() and self._vals.ndim == self._dimension))
-
-        return_value = self._vals.ndim * [None]
-
-        if self._dimension == 2:
-            for i in range(self._vals.ndim):
-                return_value[i] = self._f[i](x[1])
-        else:
-            raise Exception("invalid dimensionality!")
-        return return_value
-
-
-def can_apply_2d_3d_coupling(fenics_dimensions, dimensions):
-    """ In certain situations a 2D-3D coupling is applied. This means that the y-dimension of data and nodes
-    received from preCICE is ignored. If FEniCS sends data to preCICE, the y-dimension of data and node coordinates
-    is set to zero.
-
-    :return: True, if the 2D-3D coupling can be applied
-    """
-    return fenics_dimensions == 2 and dimensions == 3
-=======
->>>>>>> 6a5132c3
 
 
 def convert_fenics_to_precice(data, sample_points):
