--- conflicted
+++ resolved
@@ -1,89 +1,8 @@
 """This module handles high-level functionality of the FEniCS adapter.
 """
 import dolfin
-<<<<<<< HEAD
 import fenicsadapter.core
 from .config import Config
-=======
-from dolfin import UserExpression, SubDomain
-from scipy.interpolate import Rbf
-from scipy.interpolate import interp1d
-import numpy as np
-from .config import Config
-try:
-    import precice
-except ImportError:
-    import os
-    import sys
-    # check if PRECICE_ROOT is defined
-    if not os.getenv('PRECICE_ROOT'):
-       raise Exception("ERROR: PRECICE_ROOT not defined!")
-
-    precice_root = os.getenv('PRECICE_ROOT')
-    precice_python_adapter_root = precice_root+"/src/precice/bindings/python"
-    sys.path.insert(0, precice_python_adapter_root)
-    import precice
-
-
-class CustomExpression(UserExpression):
-    """Creates functional representation (for FEniCS) of nodal data
-    provided by preCICE.
-    """
-    def set_boundary_data(self, vals, coords_x, coords_y=None, coords_z=None):
-        self.update_boundary_data(vals, coords_x, coords_y, coords_z)
-
-    def update_boundary_data(self, vals, coords_x, coords_y=None, coords_z=None):
-        self._coords_x = coords_x
-        if coords_y is None:
-            coords_y = np.zeros(self._coords_x.shape)
-        self._coords_y = coords_y
-        if coords_z is None:
-            coords_z = np.zeros(self._coords_x.shape)
-        self._coords_z = coords_z
-
-        self._vals = vals.flatten()
-        assert (self._vals.shape == self._coords_x.shape)
-
-    def interpolate(self, x):
-        """
-        TODO: the correct way to deal with this would be using an abstract class. Since this is technically more complex and the current implementation is a workaround anyway, we do not use the proper solution, but this hack.
-        """
-        raise Exception("Please use one of the classes derived from this class, that implements an actual strategy for"
-                        "interpolation.")
-        pass
-
-    def eval(self, value, x):
-        value[0] = self.interpolate(x)
-
-
-class GeneralInterpolationExpression(CustomExpression):
-    """Uses RBF interpolation for implementation of CustomExpression.interpolate. Allows for arbitrary coupling
-    interfaces, but has limited accuracy.
-    """
-    def interpolate(self, x):
-        if x.__len__() == 1:
-            f = Rbf(self._coords_x, self._vals.flatten())
-            return f(x)
-        if x.__len__() == 2:
-            f = Rbf(self._coords_x, self._coords_y, self._vals.flatten())
-            return f(x[0], x[1])
-        if x.__len__() == 3:
-            f = Rbf(self._coords_x, self._coords_y, self._coords_z, self._vals.flatten())
-            return f(x[0], x[1], x[2])
-
-
-class ExactInterpolationExpression(CustomExpression):
-    """Uses cubic spline interpolation for implementation of CustomExpression.interpolate. Only allows intepolation on
-    coupling that are parallel to the y axis, and if the coordinates in self._coords_y are ordered such that the nodes
-    on the coupling mesh are traversed w.r.t their connectivity.
-    However, this method allows to exactly recover the solution at the coupling interface, if it is a polynomial of
-    order 3 or lower.
-    See also https://github.com/precice/fenics-adapter/milestone/1
-    """
-    def interpolate(self, x):
-        f = interp1d(self._coords_y, self._vals, bounds_error=False, fill_value="extrapolate", kind="cubic")
-        return f(x[1])
->>>>>>> 7afb0e02
 
 
 class Adapter:
@@ -93,15 +12,14 @@
     :ivar _config: object of class Config, which stores data from the JSON config file
     """
     def __init__(self, adapter_config_filename='precice-adapter-config.json',
-                 interpolation_strategy=GeneralInterpolationExpression):
+                 interpolation_strategy=fenicsadapter.core.GeneralInterpolationExpression):
 
         self._config = Config(adapter_config_filename)
 
         self._coupling_bc_expression = None  # initialized later
 
-        self.adapter = fenicsadapter.core.Adapter(self._config.get_solver_name(), 0, 1)
+        self.adapter = fenicsadapter.core.Adapter(self._config.get_solver_name(), 0, 1, interpolation_strategy=interpolation_strategy)
         self.adapter.configure(self._config.get_config_file_name())
-
 
         ## identifies mesh, write and read data
         self._mesh_name = self._config.get_coupling_mesh_name()
@@ -110,96 +28,12 @@
 
         ## numerics
         self._precice_tau = None
-        self._my_expression = interpolation_strategy
 
         ## checkpointing
         self._u_cp = None  # checkpoint for temperature inside domain
         self._t_cp = None  # time of the checkpoint
         self._n_cp = None  # timestep of the checkpoint
 
-<<<<<<< HEAD
-=======
-    def convert_fenics_to_precice(self, data, mesh, subdomain):
-        """Converts FEniCS data of type dolfin.Function into
-        Numpy array for all x and y coordinates on the boundary.
-
-        :param data: FEniCS boundary function
-        :raise Exception: if type of data cannot be handled
-        :return: array of FEniCS function values at each point on the boundary
-        """
-        if type(data) is dolfin.Function:
-            x_all, y_all = self.extract_coupling_boundary_coordinates()
-            return np.array([data(x, y) for x, y in zip(x_all, y_all)])
-        else:
-            raise Exception("Cannot handle data type %s" % type(data))
-
-    def extract_coupling_boundary_vertices(self):
-        """Extracts verticies which lay on the boundary. Currently handles 2D
-        case properly, 3D is circumvented.
-
-        :raise Exception: if no correct coupling interface is defined
-        :return: stack of verticies
-        """
-        n = 0
-        vertices_x = []
-        vertices_y = []
-        if self._dimensions == 3:
-            vertices_z = []
-
-        if not issubclass(type(self._coupling_subdomain), SubDomain):
-            raise Exception("no correct coupling interface defined!")
-
-        for v in dolfin.vertices(self._mesh_fenics):
-            if self._coupling_subdomain.inside(v.point(), True):
-                n += 1
-                vertices_x.append(v.x(0))
-                vertices_y.append(v.x(1))
-                if self._dimensions == 3:
-                    # todo this has to be fixed for "proper" 3D coupling. Currently this is a workaround for the coupling of 2D fenics with pseudo 3D openfoam
-                    vertices_z.append(0)
-
-        if self._dimensions == 2:
-            return np.stack([vertices_x, vertices_y]), n
-        elif self._dimensions == 3:
-            return np.stack([vertices_x, vertices_y, vertices_z]), n
-
-    def set_coupling_mesh(self, mesh, subdomain):
-        """Sets the coupling mesh. Called by initalize() function at the
-        beginning of the simulation.
-        """
-        self._coupling_subdomain = subdomain
-        self._mesh_fenics = mesh
-        self._coupling_mesh_vertices, self._n_vertices = self.extract_coupling_boundary_vertices()
-        self._vertex_ids = np.zeros(self._n_vertices)
-        self._interface.set_mesh_vertices(self._mesh_id, self._n_vertices, self._coupling_mesh_vertices.flatten('F'), self._vertex_ids)
-
-    def set_write_field(self, write_function_init):
-        """Sets the write field. Called by initalize() function at the
-        beginning of the simulation.
-
-        :param write_function_init: function on the write field
-        """
-        self._write_data = self.convert_fenics_to_precice(write_function_init, self._mesh_fenics, self._coupling_subdomain)
-
-    def set_read_field(self, read_function_init):
-        """Sets the read field. Called by initalize() function at the
-        beginning of the simulation.
-
-        :param read_function_init: function on the read field
-        """
-        self._read_data = self.convert_fenics_to_precice(read_function_init, self._mesh_fenics, self._coupling_subdomain)
-
-    def create_coupling_boundary_condition(self):
-        """Creates the coupling boundary conditions using an actual implementation CustomExpression."""
-        x_vert, y_vert = self.extract_coupling_boundary_coordinates()
-
-        try:  # works with dolfin 1.6.0
-            self._coupling_bc_expression = self._my_expression()
-        except (TypeError, KeyError):  # works with dolfin 2017.2.0
-            self._coupling_bc_expression = self._my_expression(degree=0)
-        self._coupling_bc_expression.set_boundary_data(self._read_data, x_vert, y_vert)
-
->>>>>>> 7afb0e02
     def create_coupling_dirichlet_boundary_condition(self, function_space):
         """Creates the coupling Dirichlet boundary conditions using
         create_coupling_boundary_condition() method.
@@ -304,18 +138,10 @@
 
     def finalize(self):
         """Finalizes the coupling interface."""
-<<<<<<< HEAD
         self.adapter.finalize()
 
     def get_solver_name(self):
-        return self._config.get_solver_name()
-=======
-        self._interface.finalize()
-
-    def get_solver_name(self):
         """Returns name of this solver as defined in config file.
-
         :return: Solver name.
         """
-        return self._solver_name
->>>>>>> 7afb0e02
+        return self._config.get_solver_name()