--- conflicted
+++ resolved
@@ -76,33 +76,15 @@
         # Flag to see if 2D - 3D coupling needs to be applied
         self._apply_2d_3d_coupling = False
 
-<<<<<<< HEAD
-    def set_interpolation_type(self, interpolation_type):
-        """
-        Sets interpolation strategy according to choice of user
-        :param interpolation_type: Enum stating which interpolation strategy to be used
-        (Choices are 1. CUBIC_SPLINE  2. RBF)
-        """
-        if interpolation_type == InterpolationType.CUBIC_SPLINE:
-            self._my_expression = ExactInterpolationExpression
-            print("Using cubic spline interpolation")
-        elif interpolation_type == InterpolationType.RBF:
-            self._my_expression = GeneralInterpolationExpression
-            print("Using RBF interpolation")
-
     def create_coupling_expression(self, data):
-=======
-    def create_coupling_expression(self):
->>>>>>> a7ab2c15
         """
         Creates an object of class GeneralInterpolationExpression or ExactInterpolationExpression which does
         not carry any data. The adapter will hold this object till the coupling is on going.
         :return: coupling_expression: Return the reference to created FEniCS Expression object
         """
-<<<<<<< HEAD
-
-        x_vert, y_vert = extract_coupling_boundary_coordinates(self._coupling_mesh_vertices, self._fenics_dimensions,
-                                                               self._interface.get_dimensions())
+
+        x_vert, y_vert = get_coupling_boundary_coordinates(self._coupling_mesh_vertices, self._fenics_dimensions,
+                                                           self._interface.get_dimensions())
 
         if self._n_vertices > 0:
 
@@ -121,13 +103,6 @@
                 coupling_expression._vals = np.empty(shape=(0, 0))  # todo: try to find a solution where we don't have to access the private member coupling_expression._vals
 
         coupling_expression.update_boundary_data(data, x_vert, y_vert)
-=======
-        try:  # works with dolfin 1.6.0
-            coupling_expression = self._my_expression(
-                element=self._function_space.ufl_element())  # element information must be provided, else DOLFIN assumes scalar function
-        except (TypeError, KeyError):  # works with dolfin 2017.2.0
-            coupling_expression = self._my_expression(element=self._function_space.ufl_element(), degree=0)
->>>>>>> a7ab2c15
 
         return coupling_expression
 
@@ -138,26 +113,9 @@
         :param coupling_expression: FEniCS Expression object
         :param data: Data used to update the boundary values in the coupling expression
         """
-<<<<<<< HEAD
-        x_vert, y_vert = extract_coupling_boundary_coordinates(self._coupling_mesh_vertices, self._fenics_dimensions,
+        x_vert, y_vert = get_coupling_boundary_coordinates(self._coupling_mesh_vertices, self._fenics_dimensions,
                                                                self._interface.get_dimensions())
         coupling_expression.update_boundary_data(data, x_vert, y_vert)
-=======
-        x_vert, y_vert = get_coupling_boundary_coordinates(self._coupling_mesh_vertices, self._fenics_dimensions,
-                                                           self._interface.get_dimensions())
-        if self._n_vertices > 0:
-            coupling_expression._is_empty = False
-            coupling_expression.update_boundary_data(data, x_vert, y_vert)
-
-        else:
-            # having participants without coupling mesh nodes is only accepted for parallel runs
-            assert (MPI.size(MPI.comm_world) > 1)
-            # todo: this whole branch is currently a very ugly hack to make sure the coupling expression knows about
-            # its dimension, even if no data is provided.
-            coupling_expression._is_empty = True
-            coupling_expression._vals = data
-            coupling_expression._dimension = self._interface.get_dimensions()
->>>>>>> a7ab2c15
 
     def create_point_sources(self, fixed_boundary, data):
         """
