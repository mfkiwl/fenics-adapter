"""
Adapter to FEniCS solver handles CustomExpression and initialization of the FEniCS adapter.
:raise ImportError: if PRECICE_ROOT is not defined
"""
<<<<<<< HEAD

=======
import dolfin
from dolfin import UserExpression, SubDomain, Function, FacetNormal, dot, PointSource, Point
from scipy.interpolate import Rbf
from scipy.interpolate import interp1d
>>>>>>> 81ed4f9f
import numpy as np
from .config import Config
import logging
import precice
from precice import action_write_initial_data, action_write_iteration_checkpoint, action_read_iteration_checkpoint
from .adapter_core import FunctionType, GeneralInterpolationExpression, ExactInterpolationExpression, \
    determine_function_type, \
    InterpolationType, can_apply_2d_3d_coupling, convert_fenics_to_precice, extract_coupling_boundary_vertices, \
    extract_coupling_boundary_edges, extract_coupling_boundary_coordinates, get_forces_as_point_sources
from .solverstate import SolverState

logger = logging.getLogger(__name__)
logger.setLevel(level=logging.INFO)


class Adapter:
    """
    Initializes the Adapter. Initalizer creates object of class Config (from
    config.py module) and creates an object of the preCICE Interface from the python
    bindings of the preCICE API.

    :ivar _config: object of class Config, which stores data from the JSON config file
    :ivar _interface: object of class Interface, which is used to call API functions

    :param adapter_config_filename: Name of .json config file
    """

    def __init__(self, adapter_config_filename='precice-adapter-config.json'):

        self._config = Config(adapter_config_filename)

        self._solver_name = self._config.get_solver_name()

        self._interface = precice.Interface(self._solver_name, self._config.get_config_file_name(), 0, 1)
        self._dimensions = self._interface.get_dimensions()

        # FEniCS related quantities
        self._fenics_dimensions = None  # initialized later
        self._function_space = None  # initialized later

        # coupling mesh related quantities
        self._coupling_mesh_vertices = None  # initialized later
        self._mesh_name = self._config.get_coupling_mesh_name()
        self._mesh_id = self._interface.get_mesh_id(self._mesh_name)
        self._vertex_ids = None  # initialized later
        self._n_vertices = None  # initialized later

        # write data related quantities (write data is written by user from FEniCS to preCICE)
        self._write_data_name = self._config.get_write_data_name()
<<<<<<< HEAD
        self._write_data_id = self._interface.get_data_id(self._write_data_name, self._mesh_id)
=======
        if self._write_data_name:
            self._write_data_id = self._interface.get_data_id(self._write_data_name, self._mesh_id)
            self._write_data = None  # a numpy 1D array with the values like it is used by precice (The 2D-format of values is (d0x, d0y, d1x, d1y, ..., dnx, dny) The 3D-format of values is (d0x, d0y, d0z, d1x, d1y, d1z, ..., dnx, dny, dnz))
            self._write_function_type = None  # stores whether write function is scalar or vector valued
>>>>>>> 81ed4f9f

        # read data related quantities (read data is read by use to FEniCS from preCICE)
        self._read_data_name = self._config.get_read_data_name()
        self._read_data_id = self._interface.get_data_id(self._read_data_name, self._mesh_id)
        self._read_function_type = None  # stores whether read function is scalar or vector valued
        self._read_function = None # Store the FEniCS function (initialized later)

        # Interpolation strategy as provided by the user
        self._my_expression = None  # initalized later

        # Solver state used by the Adapter internally to handle checkpointing
        self._checkpoint = None

        self._dss = None  # measure for boundary integral

        # Nodes with Dirichlet and Force-boundary
        self._Dirichlet_Boundary = None  # stores a dirichlet boundary (if provided)
        self._has_force_boundary = None  # stores whether force_boundary exists

        # Necessary flag in checkpoint storing function
        self._first_advance_done = None

    def set_interpolation_type(self, interpolation_type):
        """
<<<<<<< HEAD
        Sets interpolation strategy according to choice of user
        :param interpolation_type: Enum stating which interpolation strategy to be used
        (Choices are 1. CUBIC_SPLINE  2. RBF)
=======

        assert(self._read_function_type in list(FunctionType))
        
        if self._read_function_type is FunctionType.SCALAR:
            self._read_data = self._interface.read_block_scalar_data(self._read_data_id, self._vertex_ids)
        
        elif self._read_function_type is FunctionType.VECTOR:
            if self._fenics_dimensions == self._dimensions:
                self._read_data = self._interface.read_block_vector_data(self._read_data_id, self._vertex_ids)
                               
            elif self._can_apply_2d_3d_coupling():
                precice_read_data = self._interface.read_block_vector_data(self._read_data_id, self._vertex_ids)
                
                self._read_data[:, 0] = precice_read_data[:, 0]
                self._read_data[:, 1] = precice_read_data[:, 1]
                #z is the dead direction so it is supposed that the data is close to zero
                np.testing.assert_almost_equal(precice_read_data[:, 2], np.zeros_like(precice_read_data[:, 2]), )
                assert(np.sum(np.abs(precice_read_data[:, 2])) < 1e-10)
            else: 
                raise Exception("Dimensions don't match.")
        else:
            raise Exception("Rank of function space is neither 0 nor 1")

    def _extract_coupling_boundary_vertices(self):
        """Extracts vertices which lie on the boundary.
        :return: stack of vertices
        """
        n = 0
        fenics_vertices = []
        vertices_x = []
        vertices_y = []
        if self._dimensions == 3:
            vertices_z = []

        if not issubclass(type(self._coupling_subdomain), SubDomain):
            raise Exception("no correct coupling interface defined!")

        for v in dolfin.vertices(self._mesh_fenics):
            if self._coupling_subdomain.inside(v.point(), True):
                n += 1
                fenics_vertices.append(v)
                vertices_x.append(v.x(0))
                if self._dimensions == 2:
                    vertices_y.append(v.x(1))
                elif self._can_apply_2d_3d_coupling():
                    vertices_y.append(v.x(1))
                    vertices_z.append(0)
                else:
                    raise Exception("Dimensions do not match!")

        assert(n != 0), "No coupling boundary vertices detected"

        if self._dimensions == 2:
            return fenics_vertices, np.stack([vertices_x, vertices_y], axis=1), n
        elif self._dimensions == 3:
            return fenics_vertices, np.stack([vertices_x, vertices_y, vertices_z], axis=1), n

    def _are_connected_by_edge(self, v1, v2):
        """Returns true if both vertices are connected by an edge. """
        for edge1 in dolfin.edges(v1):
            for edge2 in dolfin.edges(v2):
                if edge1.index() == edge2.index():  # Vertices are connected by edge
                    return True
        return False

    def _extract_coupling_boundary_edges(self, id_mapping):
        """Extracts edges of mesh which lie on the boundary.
        :return: two arrays of vertex IDs. Array 1 consists of first points of all edges
        and Array 2 consists of second points of all edges

        NOTE: Edge calculation is only relevant in 2D cases.
        """

        vertices = dict()

        for v1 in dolfin.vertices(self._mesh_fenics):
            if self._coupling_subdomain.inside(v1.point(), True):
                vertices[v1] = []

        for v1 in vertices.keys():
            for v2 in vertices.keys():
                if self._are_connected_by_edge(v1, v2):
                    vertices[v1] = v2
                    vertices[v2] = v1

        vertices1_ids = []
        vertices2_ids = []

        for v1, v2 in vertices.items():
            if v1 is not v2:
                vertices1_ids.append(id_mapping[v1.global_index()])
                vertices2_ids.append(id_mapping[v2.global_index()])

        vertices1_ids = np.array(vertices1_ids)
        vertices2_ids = np.array(vertices2_ids)

        return vertices1_ids, vertices2_ids

    def set_coupling_mesh(self, mesh, subdomain, use_nearest_projection=True):  # as soon as issue https://github.com/precice/fenics-adapter/issues/53 is fixed change default to use_nearest_projection=True
        """Sets the coupling mesh. Called by initalize() function at the
        beginning of the simulation.
>>>>>>> 81ed4f9f
        """
        if interpolation_type == InterpolationType.CUBIC_SPLINE:
            self._my_expression = ExactInterpolationExpression
            print("Using cubic spline interpolation")
        elif interpolation_type == InterpolationType.RBF:
            self._my_expression = GeneralInterpolationExpression
            print("Using RBF interpolation")

    def create_coupling_expression(self):
        """
        Creates an object of class GeneralInterpolationExpression or ExactInterpolationExpression which does
        not carry any data. The adapter will hold this object till the coupling is on going.
        :return: coupling_expression: Return the reference to created FEniCS Expression object
        """
        try:  # works with dolfin 1.6.0
            coupling_expression = self._my_expression(
                element=self._function_space.ufl_element())  # element information must be provided, else DOLFIN assumes scalar function
        except (TypeError, KeyError):  # works with dolfin 2017.2.0
            coupling_expression = self._my_expression(element=self._function_space.ufl_element(), degree=0)

        return coupling_expression

    def update_coupling_expression(self, coupling_expression, data):
        """
        Updates a given coupling expression using a given data. The boundary data is updated.
        User needs to explicitly call this function in each time step
        :param coupling_expression: FEniCS Expression object
        :param data: Data used to update the boundary values in the coupling expression
        """
        x_vert, y_vert = extract_coupling_boundary_coordinates(self._coupling_mesh_vertices, self._fenics_dimensions,
                                                               self._dimensions)
        coupling_expression.update_boundary_data(data, x_vert, y_vert)

    def create_point_sources(self, fixed_boundary, data):
        """
        Create point sources with reference to fixed boundary in a FSI simulation
        :return: lists containing point source values in X and Y directions respectively
        """
        self._Dirichlet_Boundary = fixed_boundary
        return get_forces_as_point_sources(self._Dirichlet_Boundary, self._function_space, self._coupling_mesh_vertices,
                                           data)

    def update_point_sources(self, data):
        """
<<<<<<< HEAD
        Update values of point sources using new data
        This function only works for 2D-pseudo3D coupling.
        :param data: 2D data from preCICE
=======
        logger.debug("Restore solver state")
        state.update(self._checkpoint.get_state())
        self._interface.mark_action_fulfilled(precice.action_read_iteration_checkpoint())

    def _advance_solver_state(self, state, u_np1, dt):
        """Advances the solver's state by one timestep.
        :param state: old state
        :param u_np1: new value
        :param dt: timestep size
>>>>>>> 81ed4f9f
        :return:
        """
        return get_forces_as_point_sources(self._Dirichlet_Boundary, self._function_space, self._coupling_mesh_vertices,
                                           data)

    def read(self):
        """
<<<<<<< HEAD
        Reads data from preCICE. Depending on the dimensions of the simulation (2D-3D Coupling, 2D-2D coupling or
        Scalar/Vector write function) read_data is converted.
        Note: For quasi 2D fenics in a 3D coupled simulation the y component of the vectors is deleted.
        :return: data read from preCICE in the form of a numpy array with the values like it is used by preCICE
=======
        logger.debug("Save solver state")
        self._checkpoint.write(state)
        self._interface.mark_action_fulfilled(precice.action_write_iteration_checkpoint())

    def advance(self, write_function, u_np1, u_n, t, dt, n):
        """Calls preCICE advance function using precice and manages checkpointing.
        The solution u_n is updated by this function via call-by-reference. The corresponding values for t and n are returned.

        This means:
        * either, the old value of the checkpoint is assigned to u_n to repeat the iteration,
        * or u_n+1 is assigned to u_n and the checkpoint is updated correspondingly.

        :param write_function: a FEniCS function being sent to the other participant as boundary condition at the coupling interface
        :param u_np1: new value of FEniCS solution u_n+1 at time t_n+1 = t+dt
        :param u_n: old value of FEniCS solution u_n at time t_n = t; updated via call-by-reference
        :param t: current time t_n for timestep n
        :param dt: timestep size dt = t_n+1 - t_n
        :param n: current timestep
        :return: return starting time t and timestep n for next FEniCS solver iteration. u_n is updated by advance correspondingly.
>>>>>>> 81ed4f9f
        """
        assert (self._read_function_type in list(FunctionType))

        read_data = convert_fenics_to_precice(self._read_function, self._coupling_mesh_vertices)

<<<<<<< HEAD
        if self._read_function_type is FunctionType.SCALAR:
            read_data = self._interface.read_block_scalar_data(self._read_data_id, self._vertex_ids)
        elif self._read_function_type is FunctionType.VECTOR:
            if self._fenics_dimensions == self._dimensions:
                read_data = self._interface.read_block_vector_data(self._read_data_id, self._vertex_ids)
            elif can_apply_2d_3d_coupling(self._fenics_dimensions, self._dimensions):
                precice_read_data = self._interface.read_block_vector_data(self._read_data_id, self._vertex_ids)
                read_data[:, 0] = precice_read_data[:, 0]
                read_data[:, 1] = precice_read_data[:, 1]
                # z is the dead direction so it is supposed that the data is close to zero
                # np.testing.assert_allclose(precice_read_data[:, 2], np.zeros_like(precice_read_data[:, 2]))
                assert (np.sum(np.abs(precice_read_data[:, 2])) < 1e-10)
            else:
                raise Exception("Dimensions do not match.")
=======
        # sample write data at interface
        x_vert, y_vert = self._extract_coupling_boundary_coordinates()
        if self._write_data_name:
            self._write_data = self._convert_fenics_to_precice(write_function)

        # communication
            self._write_block_data()

        max_dt = self._interface.advance(dt)
        
        self._read_block_data()
        
        # update boundary condition with read data
        if self._has_force_boundary:
            x_forces, y_forces = self._get_forces_as_point_sources()
>>>>>>> 81ed4f9f
        else:
            raise Exception("Rank of function space is neither 0 nor 1")

<<<<<<< HEAD
        return read_data

    def write(self, write_function):
        """
        Writes data to preCICE. Depending on the dimensions of the simulation (2D-3D Coupling, 2D-2D coupling or
        Scalar/Vector write function) write_data is first converted.
        :param write_function: FEniCS function
        """
        write_function_type = determine_function_type(write_function)
        assert (write_function_type in list(FunctionType))

        write_data = convert_fenics_to_precice(write_function, self._coupling_mesh_vertices)
=======
        # checkpointing
        if self._interface.is_action_required(precice.action_read_iteration_checkpoint()):
            assert (not self._interface.is_time_window_complete())  # avoids invalid control flow
            self._restore_solver_state_from_checkpoint(state)
            solver_state_has_been_restored = True
        else:
            self._advance_solver_state(state, u_np1, dt)

        if self._interface.is_action_required(precice.action_write_iteration_checkpoint()):
            assert (not solver_state_has_been_restored)  # avoids invalid control flow
            assert (self._interface.is_time_window_complete())  # avoids invalid control flow
            self._save_solver_state_to_checkpoint(state)

        precice_step_complete = self._interface.is_time_window_complete()
>>>>>>> 81ed4f9f

        if write_function_type is FunctionType.SCALAR:
            self._interface.write_block_scalar_data(self._write_data_id, self._vertex_ids, write_data)
        elif write_function_type is FunctionType.VECTOR:
            if can_apply_2d_3d_coupling(self._fenics_dimensions, self._dimensions):
                # in 2d-3d coupling z dimension is set to zero
                precice_write_data = np.column_stack((write_data[:, 0], write_data[:, 1], np.zeros(self._n_vertices)))
                assert (precice_write_data.shape[0] == self._n_vertices and
                        precice_write_data.shape[1] == self._dimensions)
                self._interface.write_block_vector_data(self._write_data_id, self._vertex_ids, precice_write_data)
            elif self._fenics_dimensions == self._dimensions:
                self._interface.write_block_vector_data(self._write_data_id, self._vertex_ids, write_data)
            else:
                raise Exception("Dimensions don't match.")
        else:
            raise Exception("Rank of function space is neither 0 nor 1")

    def initialize(self, coupling_subdomain, mesh, dimension=2):
        """
<<<<<<< HEAD
        Initializes remaining attributes. Called once, from the solver.
=======
        return self._fenics_dimensions == 2 and self._dimensions == 3

    def initialize(self, coupling_subdomain, mesh, read_field, write_field, u_n,
                   dimension=2, t=0, n=0, dirichlet_boundary=None ):
        """Initializes remaining attributes. Called once, from the solver.

>>>>>>> 81ed4f9f
        :param coupling_subdomain: domain where coupling takes place
        :param mesh: fenics mesh
        :param dimension: problem dimension
        """
        self._fenics_dimensions = dimension

        if self._fenics_dimensions != self._dimensions:
            logger.warning(
                "fenics_dimension = {} and precice_dimension = {} do not match!".format(self._fenics_dimensions,
                                                                                        self._dimensions))
            if can_apply_2d_3d_coupling(self._fenics_dimensions, self._dimensions):
                logger.warning("2D-3D coupling will be applied. Z coordinates of all nodes will be set to zero.")
            else:
                raise Exception("fenics_dimension = {}, precice_dimension = {}. "
                                "No proper treatment for dimensional mismatch is implemented. Aborting!".format(
                    self._fenics_dimensions,
                    self._dimensions))

<<<<<<< HEAD
        self._set_coupling_mesh(mesh, coupling_subdomain)
        precice_tau = self._interface.initialize()

        # Adapter is initialized but first advance is yet to be called
        self._first_advance_done = False

        return precice_tau

    def initialize_data(self, read_function, write_function, function_space):
        """
        Set initial conditions and boundary conditions
        :param read_function: FEniCS function
        :param write_function: FEniCS function
        :param function_space: FEniCS space
        :return:
        """
        self._read_function_type = determine_function_type(read_function)
        self._read_function = read_function
        self._function_space = function_space

        if self._interface.is_action_required(action_write_initial_data()):
            self.write(write_function)
            self._interface.mark_action_fulfilled(action_write_initial_data())
=======
        self.set_coupling_mesh(mesh, coupling_subdomain)
        self._set_read_field(read_field)
        if write_field:
            self._set_write_field(write_field)
        self._precice_tau = self._interface.initialize()

        if write_field:
            if self._interface.is_action_required(precice.action_write_initial_data()):
                self._write_block_data()
                self._interface.mark_action_fulfilled(precice.action_write_initial_data())
>>>>>>> 81ed4f9f

        self._interface.initialize_data()

        read_data = None
        if self._interface.is_read_data_available():
            read_data = self.read()

        return read_data

    def _set_coupling_mesh(self, mesh, subdomain):
        """
        Sets up the coupling mesh. This function is called by initalize() function at the
        beginning of the simulation.
        :param mesh: FEniCS mesh
        :param: subdomain: Part of FEniCS mesh which which will be computed by this participant
        """
        fenics_vertices, self._coupling_mesh_vertices, self._n_vertices \
            = extract_coupling_boundary_vertices(mesh, subdomain, self._fenics_dimensions, self._dimensions)
        self._vertex_ids = self._interface.set_mesh_vertices(self._mesh_id, self._coupling_mesh_vertices)

        """ Define a mapping between coupling vertices and their IDs in preCICE """
        id_mapping = dict()
        for i in range(self._n_vertices):
            id_mapping[fenics_vertices[i].global_index()] = self._vertex_ids[i]

        edge_vertex_ids1, edge_vertex_ids2 = extract_coupling_boundary_edges(mesh, subdomain, id_mapping)

        """ Set mesh edges in preCICE to allow nearest-projection mapping"""
        for i in range(len(edge_vertex_ids1)):
            assert (edge_vertex_ids1[i] != edge_vertex_ids2[i])
            self._interface.set_mesh_edge(self._mesh_id, edge_vertex_ids1[i], edge_vertex_ids2[i])

    def store_checkpoint(self, user_u, t, n):
        """
        Defines an object of class SolverState which stores the current state of the variable and the time stamp
        :param user_u: Variable being computed
        :param t: Physical time
        :param n: Simulation iteration counter
        """
        if self._first_advance_done:
            assert (self.is_time_window_complete())

        logger.debug("Store checkpoint")
        my_u = user_u.copy()
        assert (my_u != user_u)  # wrt to pointer
        self._checkpoint = SolverState(my_u, t, n)
        self._interface.mark_action_fulfilled(self.action_write_checkpoint())

    def retrieve_checkpoint(self):
        """
        Resets the solver's state to the checkpoint's state.
        :return: State stored as a checkpoint
        """
        assert (not self.is_time_window_complete())  # avoids invalid control flow
        logger.debug("Restore solver state")
        self._interface.mark_action_fulfilled(self.action_read_checkpoint())
        return self._checkpoint.get_state()

    def advance(self, dt):
        """
        Advances coupling
        :param dt: Current used time step
        :return: time step recommended by preCICE
        """
        self._first_advance_done = True
        max_dt = self._interface.advance(dt)
        return max_dt

    def finalize(self):
        """
        Finalizes the coupling interface. To be called at the end of the simulation
        """
        self._interface.finalize()

    def get_solver_name(self):
        """
        :return: Solver name
        """
        return self._solver_name

    def is_coupling_ongoing(self):
        """
        :return: True if the coupling is ongoing, False otherwise
        """
        return self._interface.is_coupling_ongoing()

    def is_time_window_complete(self):
        """
        :return: True if implicit coupling has converged, False otherwise
        """
        return self._interface.is_time_window_complete()

    def is_action_required(self, action):
        """
        :param action: preCICE action
        :return: preCICE call which returns true if provided action is required
        """
        return self._interface.is_action_required(action)

    def action_write_checkpoint(self):
        """
        :return: True if checkpoint needs to be written, False otherwise
        """
        return action_write_iteration_checkpoint()

    def action_read_checkpoint(self):
        """
        :return: True if checkpoint needs to be read, False otherwise
        """
        return action_read_iteration_checkpoint()<|MERGE_RESOLUTION|>--- conflicted
+++ resolved
@@ -2,14 +2,6 @@
 Adapter to FEniCS solver handles CustomExpression and initialization of the FEniCS adapter.
 :raise ImportError: if PRECICE_ROOT is not defined
 """
-<<<<<<< HEAD
-
-=======
-import dolfin
-from dolfin import UserExpression, SubDomain, Function, FacetNormal, dot, PointSource, Point
-from scipy.interpolate import Rbf
-from scipy.interpolate import interp1d
->>>>>>> 81ed4f9f
 import numpy as np
 from .config import Config
 import logging
@@ -59,14 +51,8 @@
 
         # write data related quantities (write data is written by user from FEniCS to preCICE)
         self._write_data_name = self._config.get_write_data_name()
-<<<<<<< HEAD
-        self._write_data_id = self._interface.get_data_id(self._write_data_name, self._mesh_id)
-=======
         if self._write_data_name:
             self._write_data_id = self._interface.get_data_id(self._write_data_name, self._mesh_id)
-            self._write_data = None  # a numpy 1D array with the values like it is used by precice (The 2D-format of values is (d0x, d0y, d1x, d1y, ..., dnx, dny) The 3D-format of values is (d0x, d0y, d0z, d1x, d1y, d1z, ..., dnx, dny, dnz))
-            self._write_function_type = None  # stores whether write function is scalar or vector valued
->>>>>>> 81ed4f9f
 
         # read data related quantities (read data is read by use to FEniCS from preCICE)
         self._read_data_name = self._config.get_read_data_name()
@@ -91,113 +77,9 @@
 
     def set_interpolation_type(self, interpolation_type):
         """
-<<<<<<< HEAD
         Sets interpolation strategy according to choice of user
         :param interpolation_type: Enum stating which interpolation strategy to be used
         (Choices are 1. CUBIC_SPLINE  2. RBF)
-=======
-
-        assert(self._read_function_type in list(FunctionType))
-        
-        if self._read_function_type is FunctionType.SCALAR:
-            self._read_data = self._interface.read_block_scalar_data(self._read_data_id, self._vertex_ids)
-        
-        elif self._read_function_type is FunctionType.VECTOR:
-            if self._fenics_dimensions == self._dimensions:
-                self._read_data = self._interface.read_block_vector_data(self._read_data_id, self._vertex_ids)
-                               
-            elif self._can_apply_2d_3d_coupling():
-                precice_read_data = self._interface.read_block_vector_data(self._read_data_id, self._vertex_ids)
-                
-                self._read_data[:, 0] = precice_read_data[:, 0]
-                self._read_data[:, 1] = precice_read_data[:, 1]
-                #z is the dead direction so it is supposed that the data is close to zero
-                np.testing.assert_almost_equal(precice_read_data[:, 2], np.zeros_like(precice_read_data[:, 2]), )
-                assert(np.sum(np.abs(precice_read_data[:, 2])) < 1e-10)
-            else: 
-                raise Exception("Dimensions don't match.")
-        else:
-            raise Exception("Rank of function space is neither 0 nor 1")
-
-    def _extract_coupling_boundary_vertices(self):
-        """Extracts vertices which lie on the boundary.
-        :return: stack of vertices
-        """
-        n = 0
-        fenics_vertices = []
-        vertices_x = []
-        vertices_y = []
-        if self._dimensions == 3:
-            vertices_z = []
-
-        if not issubclass(type(self._coupling_subdomain), SubDomain):
-            raise Exception("no correct coupling interface defined!")
-
-        for v in dolfin.vertices(self._mesh_fenics):
-            if self._coupling_subdomain.inside(v.point(), True):
-                n += 1
-                fenics_vertices.append(v)
-                vertices_x.append(v.x(0))
-                if self._dimensions == 2:
-                    vertices_y.append(v.x(1))
-                elif self._can_apply_2d_3d_coupling():
-                    vertices_y.append(v.x(1))
-                    vertices_z.append(0)
-                else:
-                    raise Exception("Dimensions do not match!")
-
-        assert(n != 0), "No coupling boundary vertices detected"
-
-        if self._dimensions == 2:
-            return fenics_vertices, np.stack([vertices_x, vertices_y], axis=1), n
-        elif self._dimensions == 3:
-            return fenics_vertices, np.stack([vertices_x, vertices_y, vertices_z], axis=1), n
-
-    def _are_connected_by_edge(self, v1, v2):
-        """Returns true if both vertices are connected by an edge. """
-        for edge1 in dolfin.edges(v1):
-            for edge2 in dolfin.edges(v2):
-                if edge1.index() == edge2.index():  # Vertices are connected by edge
-                    return True
-        return False
-
-    def _extract_coupling_boundary_edges(self, id_mapping):
-        """Extracts edges of mesh which lie on the boundary.
-        :return: two arrays of vertex IDs. Array 1 consists of first points of all edges
-        and Array 2 consists of second points of all edges
-
-        NOTE: Edge calculation is only relevant in 2D cases.
-        """
-
-        vertices = dict()
-
-        for v1 in dolfin.vertices(self._mesh_fenics):
-            if self._coupling_subdomain.inside(v1.point(), True):
-                vertices[v1] = []
-
-        for v1 in vertices.keys():
-            for v2 in vertices.keys():
-                if self._are_connected_by_edge(v1, v2):
-                    vertices[v1] = v2
-                    vertices[v2] = v1
-
-        vertices1_ids = []
-        vertices2_ids = []
-
-        for v1, v2 in vertices.items():
-            if v1 is not v2:
-                vertices1_ids.append(id_mapping[v1.global_index()])
-                vertices2_ids.append(id_mapping[v2.global_index()])
-
-        vertices1_ids = np.array(vertices1_ids)
-        vertices2_ids = np.array(vertices2_ids)
-
-        return vertices1_ids, vertices2_ids
-
-    def set_coupling_mesh(self, mesh, subdomain, use_nearest_projection=True):  # as soon as issue https://github.com/precice/fenics-adapter/issues/53 is fixed change default to use_nearest_projection=True
-        """Sets the coupling mesh. Called by initalize() function at the
-        beginning of the simulation.
->>>>>>> 81ed4f9f
         """
         if interpolation_type == InterpolationType.CUBIC_SPLINE:
             self._my_expression = ExactInterpolationExpression
@@ -242,21 +124,9 @@
 
     def update_point_sources(self, data):
         """
-<<<<<<< HEAD
         Update values of point sources using new data
         This function only works for 2D-pseudo3D coupling.
         :param data: 2D data from preCICE
-=======
-        logger.debug("Restore solver state")
-        state.update(self._checkpoint.get_state())
-        self._interface.mark_action_fulfilled(precice.action_read_iteration_checkpoint())
-
-    def _advance_solver_state(self, state, u_np1, dt):
-        """Advances the solver's state by one timestep.
-        :param state: old state
-        :param u_np1: new value
-        :param dt: timestep size
->>>>>>> 81ed4f9f
         :return:
         """
         return get_forces_as_point_sources(self._Dirichlet_Boundary, self._function_space, self._coupling_mesh_vertices,
@@ -264,38 +134,15 @@
 
     def read(self):
         """
-<<<<<<< HEAD
         Reads data from preCICE. Depending on the dimensions of the simulation (2D-3D Coupling, 2D-2D coupling or
         Scalar/Vector write function) read_data is converted.
         Note: For quasi 2D fenics in a 3D coupled simulation the y component of the vectors is deleted.
         :return: data read from preCICE in the form of a numpy array with the values like it is used by preCICE
-=======
-        logger.debug("Save solver state")
-        self._checkpoint.write(state)
-        self._interface.mark_action_fulfilled(precice.action_write_iteration_checkpoint())
-
-    def advance(self, write_function, u_np1, u_n, t, dt, n):
-        """Calls preCICE advance function using precice and manages checkpointing.
-        The solution u_n is updated by this function via call-by-reference. The corresponding values for t and n are returned.
-
-        This means:
-        * either, the old value of the checkpoint is assigned to u_n to repeat the iteration,
-        * or u_n+1 is assigned to u_n and the checkpoint is updated correspondingly.
-
-        :param write_function: a FEniCS function being sent to the other participant as boundary condition at the coupling interface
-        :param u_np1: new value of FEniCS solution u_n+1 at time t_n+1 = t+dt
-        :param u_n: old value of FEniCS solution u_n at time t_n = t; updated via call-by-reference
-        :param t: current time t_n for timestep n
-        :param dt: timestep size dt = t_n+1 - t_n
-        :param n: current timestep
-        :return: return starting time t and timestep n for next FEniCS solver iteration. u_n is updated by advance correspondingly.
->>>>>>> 81ed4f9f
         """
         assert (self._read_function_type in list(FunctionType))
 
         read_data = convert_fenics_to_precice(self._read_function, self._coupling_mesh_vertices)
 
-<<<<<<< HEAD
         if self._read_function_type is FunctionType.SCALAR:
             read_data = self._interface.read_block_scalar_data(self._read_data_id, self._vertex_ids)
         elif self._read_function_type is FunctionType.VECTOR:
@@ -310,27 +157,9 @@
                 assert (np.sum(np.abs(precice_read_data[:, 2])) < 1e-10)
             else:
                 raise Exception("Dimensions do not match.")
-=======
-        # sample write data at interface
-        x_vert, y_vert = self._extract_coupling_boundary_coordinates()
-        if self._write_data_name:
-            self._write_data = self._convert_fenics_to_precice(write_function)
-
-        # communication
-            self._write_block_data()
-
-        max_dt = self._interface.advance(dt)
-        
-        self._read_block_data()
-        
-        # update boundary condition with read data
-        if self._has_force_boundary:
-            x_forces, y_forces = self._get_forces_as_point_sources()
->>>>>>> 81ed4f9f
         else:
             raise Exception("Rank of function space is neither 0 nor 1")
 
-<<<<<<< HEAD
         return read_data
 
     def write(self, write_function):
@@ -343,22 +172,6 @@
         assert (write_function_type in list(FunctionType))
 
         write_data = convert_fenics_to_precice(write_function, self._coupling_mesh_vertices)
-=======
-        # checkpointing
-        if self._interface.is_action_required(precice.action_read_iteration_checkpoint()):
-            assert (not self._interface.is_time_window_complete())  # avoids invalid control flow
-            self._restore_solver_state_from_checkpoint(state)
-            solver_state_has_been_restored = True
-        else:
-            self._advance_solver_state(state, u_np1, dt)
-
-        if self._interface.is_action_required(precice.action_write_iteration_checkpoint()):
-            assert (not solver_state_has_been_restored)  # avoids invalid control flow
-            assert (self._interface.is_time_window_complete())  # avoids invalid control flow
-            self._save_solver_state_to_checkpoint(state)
-
-        precice_step_complete = self._interface.is_time_window_complete()
->>>>>>> 81ed4f9f
 
         if write_function_type is FunctionType.SCALAR:
             self._interface.write_block_scalar_data(self._write_data_id, self._vertex_ids, write_data)
@@ -378,16 +191,7 @@
 
     def initialize(self, coupling_subdomain, mesh, dimension=2):
         """
-<<<<<<< HEAD
         Initializes remaining attributes. Called once, from the solver.
-=======
-        return self._fenics_dimensions == 2 and self._dimensions == 3
-
-    def initialize(self, coupling_subdomain, mesh, read_field, write_field, u_n,
-                   dimension=2, t=0, n=0, dirichlet_boundary=None ):
-        """Initializes remaining attributes. Called once, from the solver.
-
->>>>>>> 81ed4f9f
         :param coupling_subdomain: domain where coupling takes place
         :param mesh: fenics mesh
         :param dimension: problem dimension
@@ -406,7 +210,6 @@
                     self._fenics_dimensions,
                     self._dimensions))
 
-<<<<<<< HEAD
         self._set_coupling_mesh(mesh, coupling_subdomain)
         precice_tau = self._interface.initialize()
 
@@ -430,18 +233,6 @@
         if self._interface.is_action_required(action_write_initial_data()):
             self.write(write_function)
             self._interface.mark_action_fulfilled(action_write_initial_data())
-=======
-        self.set_coupling_mesh(mesh, coupling_subdomain)
-        self._set_read_field(read_field)
-        if write_field:
-            self._set_write_field(write_field)
-        self._precice_tau = self._interface.initialize()
-
-        if write_field:
-            if self._interface.is_action_required(precice.action_write_initial_data()):
-                self._write_block_data()
-                self._interface.mark_action_fulfilled(precice.action_write_initial_data())
->>>>>>> 81ed4f9f
 
         self._interface.initialize_data()
 
