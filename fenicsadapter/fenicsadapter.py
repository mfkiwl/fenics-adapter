--- conflicted
+++ resolved
@@ -83,17 +83,12 @@
         self._mesh_fenics = None # initialized later
         self._coupling_bc_expression = None # initialized later
 
-<<<<<<< HEAD
-        ## write data related quantities will be defined later (write data is written by this solver to preCICE)
-        self._write_data_name = []  # name of write data as defined in preCICE config
-        self._write_data_id = []  # ID of the data on the coupling mesh created from data name
-        self._write_data = []  # actual data
-
-        ## read data related quantities will be defined later (read data is read by this solver from preCICE)
-        self._read_data_name = []  # name of read data as defined in preCICE config
-        self._read_data_id = []  # ID of the data on the coupling mesh created from data name
-        self._read_data = []  # actual data
-=======
+        ## multirate time stepping
+        self._N_this = self._config._N_this  # number of timesteps in this window, by default: no WR
+        self._N_other = self._config._N_other  # number of timesteps in other window
+        self._substep_counter = 0  # keeps track of number of substeps performed in window
+        self._window_time = 0  # keeps track of window time
+
         ## coupling mesh related quantities
         self._coupling_mesh_vertices = None # initialized later
         self._mesh_name = self._config.get_coupling_mesh_name()
@@ -103,32 +98,31 @@
 
         ## write data related quantities (write data is written by this solver to preCICE)
         self._write_data_name = self._config.get_write_data_name()
-        self._write_data_id = self._interface.getDataID(self._write_data_name, self._mesh_id)
+        if self._waveform_relaxation_is_used():
+            self._write_data_id = []
+            for i in range(self._N_this + 1):
+                self._write_data_id.append(self._interface.getDataID(self._write_data_name[i], self._mesh_id))
+        else:
+            self._write_data_id = self._interface.getDataID(self._write_data_name, self._mesh_id)
         self._write_data = None
 
         ## read data related quantities (read data is read by this solver from preCICE)
         self._read_data_name = self._config.get_read_data_name()
-        self._read_data_id = self._interface.getDataID(self._read_data_name, self._mesh_id)
+        if self._waveform_relaxation_is_used():
+            self._read_data_id = []
+            for i in range(self._N_other + 1):
+                self._read_data_id.append(self._interface.getDataID(self._read_data_name[i], self._mesh_id))
+        else:
+            self._read_data_id = self._interface.getDataID(self._read_data_name, self._mesh_id)
         self._read_data = None
->>>>>>> 87af8ab7
 
         ## numerics
         self._precice_tau = None
 
-<<<<<<< HEAD
-        ## multirate time stepping
-        self._N_this = None  # number of timesteps in this window, by default: no WR
-        self._N_other = None  # number of timesteps in other window
-        self._substep_counter = 0  # keeps track of number of substeps performed in window
-        self._window_time = 0  # keeps track of window time
-
-=======
->>>>>>> 87af8ab7
         ## checkpointing
         self._u_cp = None  # checkpoint for temperature inside domain
         self._t_cp = None  # time of the checkpoint
         self._n_cp = None  # timestep of the checkpoint
-<<<<<<< HEAD
 
     def _window_size(self):
         return self._precice_tau
@@ -137,23 +131,15 @@
         self._substep_counter = 0
         self._window_time = 0
 
-    def configure(self, participant, precice_config_file, mesh, write_data, read_data, N_this=1, N_other=1):
-        self._solver_name = participant
-        self._interface = PySolverInterface.PySolverInterface(self._solver_name, 0, 1)
-        self._interface.configure(precice_config_file)
-        self._dimensions = self._interface.getDimensions()
-        self._mesh_name = mesh
-
-        self._N_this = N_this
-        self._N_other = N_other
-
-        for i in range(N_this + 1):
-            self._write_data_name.append(write_data+str(i))
-
-        for i in range(N_other + 1):
-            self._read_data_name.append(read_data+str(i))
-=======
->>>>>>> 87af8ab7
+    def _waveform_relaxation_is_used(self):
+        if self._N_this and self._N_this > 0 and self._N_other and self._N_other > 0:  # N_this and N_other are set, we want to use Waveform relaxation
+            return True
+        elif self._N_this:
+            assert (self._N_this > 0)  # if key is defined, it has to be greater 0
+        elif self._N_other:
+            assert (self._N_other > 0)  # if key is defined, it has to be greater 0
+        else:
+            return False
 
     def convert_fenics_to_precice(self, data, mesh, subdomain):
         """Converts FEniCS data of type dolfin.Function into
@@ -210,28 +196,18 @@
         self._interface.setMeshVertices(self._mesh_id, self._n_vertices, self._coupling_mesh_vertices.flatten('F'), self._vertex_ids)
 
     def set_write_field(self, write_function_init):
-<<<<<<< HEAD
-        for i in range(self._N_this + 1):
-            self._write_data_id.append(self._interface.getDataID(self._write_data_name[i], self._mesh_id))
-            self._write_data.append(self.convert_fenics_to_precice(write_function_init, self._mesh_fenics, self._coupling_subdomain))
-        self._write_data[0] = None  # todo: nonsense code
-
-        assert(self._write_data.__len__() == self._N_this + 1)
-
-    def set_read_field(self, read_function_init):
-        for i in range(self._N_other + 1):
-            self._read_data_id.append(self._interface.getDataID(self._read_data_name[i], self._mesh_id))
-            self._read_data.append(self.convert_fenics_to_precice(read_function_init, self._mesh_fenics, self._coupling_subdomain))
-        self._read_data[0] = None  # todo: nonsense code
-
-        assert (self._read_data.__len__() == self._N_other + 1)
-=======
         """Sets the write field. Called by initalize() function at the
         beginning of the simulation.
 
         :param write_function_init: function on the write field
         """
-        self._write_data = self.convert_fenics_to_precice(write_function_init, self._mesh_fenics, self._coupling_subdomain)
+        if self._waveform_relaxation_is_used():
+            for i in range(self._N_this + 1):
+                self._write_data.append(self.convert_fenics_to_precice(write_function_init, self._mesh_fenics, self._coupling_subdomain))
+            self._write_data[0] = None  # todo: nonsense code
+            assert (self._write_data.__len__() == self._N_this + 1)
+        else:
+            self._write_data = self.convert_fenics_to_precice(write_function_init, self._mesh_fenics, self._coupling_subdomain)
 
     def set_read_field(self, read_function_init):
         """Sets the read field. Called by initalize() function at the
@@ -239,8 +215,13 @@
 
         :param read_function_init: function on the read field
         """
-        self._read_data = self.convert_fenics_to_precice(read_function_init, self._mesh_fenics, self._coupling_subdomain)
->>>>>>> 87af8ab7
+        if self._waveform_relaxation_is_used():
+            for i in range(self._N_other + 1):
+                self._read_data.append(self.convert_fenics_to_precice(read_function_init, self._mesh_fenics, self._coupling_subdomain))
+            self._read_data[0] = None  # todo: nonsense code
+            assert (self._read_data.__len__() == self._N_other + 1)
+        else:
+            self._read_data = self.convert_fenics_to_precice(read_function_init, self._mesh_fenics, self._coupling_subdomain)
 
     def create_coupling_boundary_condition(self):
         """Creates the coupling boundary conditions using CustomExpression."""
@@ -250,7 +231,11 @@
             self._coupling_bc_expression = CustomExpression()
         except (TypeError, KeyError):  # works with dolfin 2017.2.0
             self._coupling_bc_expression = CustomExpression(degree=0)
-        self._coupling_bc_expression.set_boundary_data(self._read_data[-1], x_vert, y_vert)
+
+        if self._waveform_relaxation_is_used():
+            self._coupling_bc_expression.set_boundary_data(self._read_data[-1], x_vert, y_vert)
+        else:
+            self._coupling_bc_expression.set_boundary_data(self._read_data, x_vert, y_vert)
 
     def create_coupling_dirichlet_boundary_condition(self, function_space):
         """Creates the coupling Dirichlet boundary conditions using
@@ -272,7 +257,6 @@
         self.create_coupling_boundary_condition()
         return self._coupling_bc_expression * test_functions * dolfin.ds  # this term has to be added to weak form to add a Neumann BC (see e.g. p. 83ff Langtangen, Hans Petter, and Anders Logg. "Solving PDEs in Python The FEniCS Tutorial Volume I." (2016).)
 
-<<<<<<< HEAD
     def _window_is_completed(self):
         print("## window status:")
         print(self._window_size())
@@ -300,24 +284,31 @@
         return data[id_sample_at]
 
     def _perform_substep(self, write_function, t, dt, n):
-        # increase counters and window time
-        self._window_time += dt
-        self._substep_counter += 1
-        assert(self._substep_counter > 0)
-        assert(self._window_time / dt == self._substep_counter)  # we only support non-adaptive time stepping. Therefore i*dt == window time!
-        assert(self._substep_counter <= self._N_this)
-
-        # perform temporal interpolation on interface mesh
         x_vert, y_vert = self.extract_coupling_boundary_coordinates()
-        interpolated_data = self._do_interpolation(self._read_data,
-                                                   self._window_time)  # todo interpolate from other's time grid to this' time grid
-        # store interface write data
-        self._write_data[-1] = self.convert_fenics_to_precice(write_function, self._mesh_fenics, self._coupling_subdomain)  # todo HARDCODED!
-        #self._write_data[self._substep_counter] = self.convert_fenics_to_precice(write_function, self._mesh_fenics, self._coupling_subdomain)  # todo should use this line
+        if self._waveform_relaxation_is_used():
+            # increase counters and window time
+            self._window_time += dt
+            self._substep_counter += 1
+            assert(self._substep_counter > 0)
+            assert(self._window_time / dt == self._substep_counter)  # we only support non-adaptive time stepping. Therefore i*dt == window time!
+            assert(self._substep_counter <= self._N_this)
+
+            # perform temporal interpolation on interface mesh
+            interpolated_data = self._do_interpolation(self._read_data,
+                                                       self._window_time)  # todo interpolate from other's time grid to this' time grid
+            # store interface write data
+            self._write_data[-1] = self.convert_fenics_to_precice(write_function, self._mesh_fenics, self._coupling_subdomain)  # todo HARDCODED!
+            #self._write_data[self._substep_counter] = self.convert_fenics_to_precice(write_function, self._mesh_fenics, self._coupling_subdomain)  # todo should use this line
+        else:
+            self._write_data = self.convert_fenics_to_precice(write_function, self._mesh_fenics, self._coupling_subdomain)
+
         # update interface read data
-        self._coupling_bc_expression.update_boundary_data(self._read_data[-1], x_vert, y_vert)  # todo HARDCODED!
-        #self._coupling_bc_expression.update_boundary_data(interpolated_data, x_vert, y_vert)  # todo should use this line
-        
+        if self._waveform_relaxation_is_used():
+            self._coupling_bc_expression.update_boundary_data(self._read_data[-1], x_vert, y_vert)  # todo HARDCODED!
+            #self._coupling_bc_expression.update_boundary_data(interpolated_data, x_vert, y_vert)  # todo should use this line
+        else:
+            self._coupling_bc_expression.update_boundary_data(self._read_data, x_vert, y_vert)  # todo HARDCODED!
+
         t += dt
         n += 1
         success = True
@@ -325,12 +316,7 @@
         return t, n, success
 
     def advance(self, write_function, u_np1, u_n, t, dt, n):
-        """
-        Calls preCICE advance function using PySolverInterface and manages checkpointing. 
-=======
-    def advance(self, write_function, u_np1, u_n, t, dt, n):
         """Calls preCICE advance function using PySolverInterface and manages checkpointing.
->>>>>>> 87af8ab7
         The solution u_n is updated by this function via call-by-reference. The corresponding values for t and n are returned.
         
         This means:
@@ -345,120 +331,62 @@
         :param n: current timestep
         :return: return starting time t and timestep n for next FEniCS solver iteration. u_n is updated by advance correspondingly. 
         """
-<<<<<<< HEAD
-        print("###")
-        print("read data:")
-        print(self._read_data)
-        print("###")
-
         t, n, success = self._perform_substep(write_function, t, dt, n)
 
-        assert(t == self._precice_tau)
-        assert(n == 1)
-
-        if not self._window_is_completed():  # just assign new value. Continue as normal.
-            u_n.assign(u_np1)
-            assert(False)  # if we have N_other == N_this == 1 we should never enter this branch
-
-        if self._window_is_completed():  # window completed
-            print("window is complete!")
+        if not self._waveform_relaxation_is_used() or self._window_is_completed():  # window completed
+            precice_step_complete = False
+
             # communication
-            for i in range(1, self._N_this + 1):  # todo should start at 0
-                self._interface.writeBlockScalarData(self._write_data_id[i], self._n_vertices, self._vertex_ids, self._write_data[i])
-            self._interface.advance(self._precice_tau)
-            for i in range(1, self._N_other + 1):  # todo should start at 0
-                self._interface.readBlockScalarData(self._read_data_id[i], self._n_vertices, self._vertex_ids, self._read_data[i])
-                
-            success = False
-
-            print("###")
-            print("write data:")
-            print(self._write_data)
-            print("###")
-
+            if self._waveform_relaxation_is_used():
+                for i in range(1, self._N_this + 1):  # todo should start at 0
+                    self._interface.writeBlockScalarData(self._write_data_id[i], self._n_vertices, self._vertex_ids, self._write_data[i])
+            else:
+                self._interface.writeBlockScalarData(self._write_data_id, self._n_vertices, self._vertex_ids, self._write_data)
+            max_dt = self._interface.advance(dt)
+            if self._waveform_relaxation_is_used():
+                for i in range(1, self._N_other + 1):  # todo should start at 0
+                    self._interface.readBlockScalarData(self._read_data_id[i], self._n_vertices, self._vertex_ids, self._read_data[i])
+            else:
+                self._interface.readBlockScalarData(self._read_data_id, self._n_vertices, self._vertex_ids, self._read_data)
             # checkpointing
             if self._interface.isActionRequired(PySolverInterface.PyActionReadIterationCheckpoint()):
                 # continue FEniCS computation from checkpoint
-                # todo we might want to put reading the checkpoint into a function (duplicate code. compare to below)
                 u_n.assign(self._u_cp)  # set u_n to value of checkpoint
                 t = self._t_cp
                 n = self._n_cp
                 self._interface.fulfilledAction(PySolverInterface.PyActionReadIterationCheckpoint())
+            else:
+                u_n.assign(u_np1)
+                t = new_t = t + dt  # todo the variables new_t, new_n could be saved, by just using t and n below, however I think it improved readability.
+                n = new_n = n + 1
 
             if self._interface.isActionRequired(PySolverInterface.PyActionWriteIterationCheckpoint()):
                 # continue FEniCS computation with u_np1
                 # update checkpoint
                 self._u_cp.assign(u_np1)
-                assert (np.isclose(t, self._t_cp + dt))
-                self._t_cp = t
-                assert (np.isclose(n, self._n_cp + 1))
-                self._n_cp = n
-                # todo we might want to put reading the checkpoint into a function (duplicate code. compare to above)
-                u_n.assign(self._u_cp)  # set u_n to value of (updated)checkpoint
-                t = self._t_cp
-                n = self._n_cp
-
-                # todo the following part of code is really cryptic. we should really refactor it
-                """
-                What's the actual purpose: We never update self._write_data[0], but we have to keep it for 
-                interpolation. Therefore, after an iteration has ended successfully, we have to use the last sample of 
-                the successful iteration as the first sample for the next. Additionally, we need an initial guess for
-                the read data.
-                """
-                initial_guess_write = np.copy(self._write_data[-1])
-                for i in range(self._N_this + 1):
-                    self._write_data[i] = np.copy(initial_guess_write)
-                initial_guess_read = np.copy(self._read_data[-1])
-                for i in range(self._N_other + 1):
-                    self._read_data[i] = np.copy(initial_guess_read)
-                """
-                until here
-                """
-
+                self._t_cp = new_t
+                self._n_cp = new_n
+                if self._waveform_relaxation_is_used():
+                    # todo the following part of code is really cryptic. we should really refactor it
+                    """
+                    What's the actual purpose: We never update self._write_data[0], but we have to keep it for 
+                    interpolation. Therefore, after an iteration has ended successfully, we have to use the last sample of 
+                    the successful iteration as the first sample for the next. Additionally, we need an initial guess for
+                    the read data.
+                    """
+                    initial_guess_write = np.copy(self._write_data[-1])
+                    for i in range(self._N_this + 1):
+                        self._write_data[i] = np.copy(initial_guess_write)
+                    initial_guess_read = np.copy(self._read_data[-1])
+                    for i in range(self._N_other + 1):
+                        self._read_data[i] = np.copy(initial_guess_read)
+                    """
+                    until here
+                    """
                 self._interface.fulfilledAction(PySolverInterface.PyActionWriteIterationCheckpoint())
-                success = True
+                precice_step_complete = True
 
             self._reset_window_counters()
-
-        return t, n, success
-
-    def initialize(self, coupling_subdomain, mesh, read_field, write_field, u_n, t=0, n=0):
-=======
-
-        # sample write data at interface
-        x_vert, y_vert = self.extract_coupling_boundary_coordinates()
-        self._write_data = self.convert_fenics_to_precice(write_function, self._mesh_fenics, self._coupling_subdomain)
-
-        # communication
-        self._interface.writeBlockScalarData(self._write_data_id, self._n_vertices, self._vertex_ids, self._write_data)
-        max_dt = self._interface.advance(dt)
-        self._interface.readBlockScalarData(self._read_data_id, self._n_vertices, self._vertex_ids, self._read_data)
-
-        # update boundary condition with read data
-        self._coupling_bc_expression.update_boundary_data(self._read_data, x_vert, y_vert)
-
-        precice_step_complete = False
-
-        # checkpointing
-        if self._interface.isActionRequired(PySolverInterface.PyActionReadIterationCheckpoint()):
-            # continue FEniCS computation from checkpoint
-            u_n.assign(self._u_cp)  # set u_n to value of checkpoint
-            t = self._t_cp
-            n = self._n_cp
-            self._interface.fulfilledAction(PySolverInterface.PyActionReadIterationCheckpoint())
-        else:
-            u_n.assign(u_np1)
-            t = new_t = t + dt  # todo the variables new_t, new_n could be saved, by just using t and n below, however I think it improved readability.
-            n = new_n = n + 1
-
-        if self._interface.isActionRequired(PySolverInterface.PyActionWriteIterationCheckpoint()):
-            # continue FEniCS computation with u_np1
-            # update checkpoint
-            self._u_cp.assign(u_np1)
-            self._t_cp = new_t
-            self._n_cp = new_n
-            self._interface.fulfilledAction(PySolverInterface.PyActionWriteIterationCheckpoint())
-            precice_step_complete = True
 
         return t, n, precice_step_complete, max_dt
 
@@ -468,40 +396,33 @@
         :param read_field: function applied on the read field
         :param write_field: function applied on the write field
         """
->>>>>>> 87af8ab7
         self.set_coupling_mesh(mesh, coupling_subdomain)
         self.set_read_field(read_field)
         self.set_write_field(write_field)
         self._precice_tau = self._interface.initialize()
 
         if self._interface.isActionRequired(PySolverInterface.PyActionWriteInitialData()):
-<<<<<<< HEAD
-            for i in range(1, self._N_this + 1):  # todo should start at 0
-                self._interface.writeBlockScalarData(self._write_data_id[i], self._n_vertices, self._vertex_ids, self._write_data[i])
-=======
-            self._interface.writeBlockScalarData(self._write_data_id, self._n_vertices, self._vertex_ids, self._write_data)
->>>>>>> 87af8ab7
+            if self._waveform_relaxation_is_used():
+                for i in range(1, self._N_this + 1):  # todo should start at 0
+                    self._interface.writeBlockScalarData(self._write_data_id[i], self._n_vertices, self._vertex_ids, self._write_data[i])
+            else:
+                self._interface.writeBlockScalarData(self._write_data_id, self._n_vertices, self._vertex_ids, self._write_data)
             self._interface.fulfilledAction(PySolverInterface.PyActionWriteInitialData())
 
         self._interface.initializeData()
 
         if self._interface.isReadDataAvailable():
-<<<<<<< HEAD
-            for i in range(1, self._N_other + 1):  # todo should start at 0
-                self._interface.readBlockScalarData(self._read_data_id[i], self._n_vertices, self._vertex_ids, self._read_data[i])
-=======
-            self._interface.readBlockScalarData(self._read_data_id, self._n_vertices, self._vertex_ids, self._read_data)
->>>>>>> 87af8ab7
+            if self._waveform_relaxation_is_used():
+                for i in range(1, self._N_other + 1):  # todo should start at 0
+                    self._interface.readBlockScalarData(self._read_data_id[i], self._n_vertices, self._vertex_ids, self._read_data[i])
+            else:
+                self._interface.readBlockScalarData(self._read_data_id, self._n_vertices, self._vertex_ids, self._read_data)
 
         if self._interface.isActionRequired(PySolverInterface.PyActionWriteIterationCheckpoint()):
             self._u_cp = u_n.copy(deepcopy=True)
             self._t_cp = t
             self._n_cp = n
             self._interface.fulfilledAction(PySolverInterface.PyActionWriteIterationCheckpoint())
-<<<<<<< HEAD
-
-    def is_coupling_ongoing(self):
-=======
 
         return self._precice_tau
 
@@ -511,7 +432,6 @@
 
         :return: True if the coupling is ongoing, False otherwise
         """
->>>>>>> 87af8ab7
         return self._interface.isCouplingOngoing()
 
     def extract_coupling_boundary_coordinates(self):
