--- conflicted
+++ resolved
@@ -18,10 +18,6 @@
 
     def get_state(self):
         """
-<<<<<<< HEAD
-        returns the state variables value u, associated time t and timestep n
-        :return:
-=======
         Returns the state variables value u, associated time t and timestep n
 
         Returns
@@ -32,7 +28,6 @@
             Time stamp.
         n : int
             Iteration number.
->>>>>>> 1d3258f7
         """
         return self.u.copy(), self.t, self.n
 
