import os
from setuptools import setup

# from https://stackoverflow.com/a/9079062
import sys  
if sys.version_info[0] < 3:
    raise Exception("fenicsprecice only supports Python3. Did you run $python setup.py <option>.? Try running $python3 setup.py <option>.")

# using point 3. in https://packaging.python.org/guides/single-sourcing-package-version/#single-sourcing-the-version
version = {}
with open("fenicsprecice/version.py") as fp:
    exec(fp.read(), version)
    
this_directory = os.path.abspath(os.path.dirname(__file__))
with open(os.path.join(this_directory, 'README.md'), encoding='utf-8') as f:
    long_description = f.read()

setup(name='fenicsprecice',
      version=version['__version__'],
      description='FEniCS-preCICE adapter is a preCICE adapter for the open source computing platform FEniCS.',
      long_description=long_description,
      long_description_content_type='text/markdown',
      url='https://github.com/precice/fenics-adapter',
      author="Benjamin Rueth",
      author_email='benjamin.rueth@tum.de',
      license='LGPL-3.0',
<<<<<<< HEAD
      packages=['fenicsadapter'],
      install_requires=['pyprecice>=2.0.0', 'fenics', 'scipy', 'numpy>=1.13.3', 'mpi4py'],
=======
      packages=['fenicsprecice', 'fenicsadapter'],
      install_requires=['pyprecice>=2.0.0', 'fenics', 'scipy', 'numpy>=1.13.3'],
>>>>>>> 2dede82e
      test_suite='tests',
      zip_safe=False)<|MERGE_RESOLUTION|>--- conflicted
+++ resolved
@@ -24,12 +24,7 @@
       author="Benjamin Rueth",
       author_email='benjamin.rueth@tum.de',
       license='LGPL-3.0',
-<<<<<<< HEAD
-      packages=['fenicsadapter'],
+      packages=['fenicsprecice', 'fenicsadapter'],
       install_requires=['pyprecice>=2.0.0', 'fenics', 'scipy', 'numpy>=1.13.3', 'mpi4py'],
-=======
-      packages=['fenicsprecice', 'fenicsadapter'],
-      install_requires=['pyprecice>=2.0.0', 'fenics', 'scipy', 'numpy>=1.13.3'],
->>>>>>> 2dede82e
       test_suite='tests',
       zip_safe=False)