from setuptools import setup, find_packages

# from https://stackoverflow.com/a/9079062
import sys  
if sys.version_info[0] < 3:
    raise Exception("The fenics-adapter only supports Python3. Did you run $python setup.py <option>.? Try running $python3 setup.py <option>.")

setup(name='fenics-adapter',
      version='0.1',
      description='preCICE-adapter for the open source computing platform FEniCS ',
      url='https://github.com/precice/fenics-adapter',
      author="Benjamin Rueth",
      author_email='benjamin.rueth@tum.de',
      license='LGPL-3.0',
<<<<<<< HEAD
      packages=find_packages(),
=======
      packages=['fenicsadapter'],
      install_requires=['precice', 'fenics', 'scipy', 'numpy'],
>>>>>>> 567d0ac7
      test_suite='tests',
      zip_safe=False)<|MERGE_RESOLUTION|>--- conflicted
+++ resolved
@@ -12,11 +12,7 @@
       author="Benjamin Rueth",
       author_email='benjamin.rueth@tum.de',
       license='LGPL-3.0',
-<<<<<<< HEAD
-      packages=find_packages(),
-=======
       packages=['fenicsadapter'],
       install_requires=['precice', 'fenics', 'scipy', 'numpy'],
->>>>>>> 567d0ac7
       test_suite='tests',
       zip_safe=False)